--- conflicted
+++ resolved
@@ -1,1343 +1,1332 @@
-// rijndael.cpp - modified by Chris Morgan <cmorgan@wpi.edu>
-// and Wei Dai from Paulo Baretto's Rijndael implementation
-// The original code and all modifications are in the public domain.
-
-// use "cl /EP /P /DCRYPTOPP_GENERATE_X64_MASM rijndael.cpp" to generate MASM code
-
-/*
-July 2010: Added support for AES-NI instructions via compiler intrinsics.
-*/
-
-/*
-Feb 2009: The x86/x64 assembly code was rewritten in by Wei Dai to do counter mode
-caching, which was invented by Hongjun Wu and popularized by Daniel J. Bernstein
-and Peter Schwabe in their paper "New AES software speed records". The round
-function was also modified to include a trick similar to one in Brian Gladman's
-x86 assembly code, doing an 8-bit register move to minimize the number of
-register spills. Also switched to compressed tables and copying round keys to
-the stack.
-
-The C++ implementation now uses compressed tables if
-CRYPTOPP_ALLOW_UNALIGNED_DATA_ACCESS is defined.
-*/
-
-/*
-July 2006: Defense against timing attacks was added in by Wei Dai.
-
-The code now uses smaller tables in the first and last rounds,
-and preloads them into L1 cache before usage (by loading at least
-one element in each cache line).
-
-We try to delay subsequent accesses to each table (used in the first
-and last rounds) until all of the table has been preloaded. Hopefully
-the compiler isn't smart enough to optimize that code away.
-
-After preloading the table, we also try not to access any memory location
-other than the table and the stack, in order to prevent table entries from
-being unloaded from L1 cache, until that round is finished.
-(Some popular CPUs have 2-way associative caches.)
-*/
-
-// This is the original introductory comment:
-
-/**
- * version 3.0 (December 2000)
- *
- * Optimised ANSI C code for the Rijndael cipher (now AES)
- *
- * author Vincent Rijmen <vincent.rijmen@esat.kuleuven.ac.be>
- * author Antoon Bosselaers <antoon.bosselaers@esat.kuleuven.ac.be>
- * author Paulo Barreto <paulo.barreto@terra.com.br>
- *
- * This code is hereby placed in the public domain.
- *
- * THIS SOFTWARE IS PROVIDED BY THE AUTHORS ''AS IS'' AND ANY EXPRESS
- * OR IMPLIED WARRANTIES, INCLUDING, BUT NOT LIMITED TO, THE IMPLIED
- * WARRANTIES OF MERCHANTABILITY AND FITNESS FOR A PARTICULAR PURPOSE
- * ARE DISCLAIMED.  IN NO EVENT SHALL THE AUTHORS OR CONTRIBUTORS BE
- * LIABLE FOR ANY DIRECT, INDIRECT, INCIDENTAL, SPECIAL, EXEMPLARY, OR
- * CONSEQUENTIAL DAMAGES (INCLUDING, BUT NOT LIMITED TO, PROCUREMENT OF
- * SUBSTITUTE GOODS OR SERVICES; LOSS OF USE, DATA, OR PROFITS; OR
- * BUSINESS INTERRUPTION) HOWEVER CAUSED AND ON ANY THEORY OF LIABILITY,
- * WHETHER IN CONTRACT, STRICT LIABILITY, OR TORT (INCLUDING NEGLIGENCE
- * OR OTHERWISE) ARISING IN ANY WAY OUT OF THE USE OF THIS SOFTWARE,
- * EVEN IF ADVISED OF THE POSSIBILITY OF SUCH DAMAGE.
- */
-
-#include "pch.h"
-#include "config.h"
-
-#ifndef CRYPTOPP_IMPORTS
-#ifndef CRYPTOPP_GENERATE_X64_MASM
-
-#include "rijndael.h"
-#include "stdcpp.h"		// alloca
-#include "misc.h"
-#include "cpu.h"
-
-NAMESPACE_BEGIN(CryptoPP)
-
-// Hack for http://github.com/weidai11/cryptopp/issues/42 and http://github.com/weidai11/cryptopp/issues/132
-#if (CRYPTOPP_BOOL_SSE2_ASM_AVAILABLE || defined(CRYPTOPP_X64_MASM_AVAILABLE)) && !defined(CRYPTOPP_ALLOW_UNALIGNED_DATA_ACCESS)
-# define CRYPTOPP_ALLOW_RIJNDAEL_UNALIGNED_DATA_ACCESS 1
-#endif
-
-// Hack for SunCC, http://github.com/weidai11/cryptopp/issues/224
-#if (__SUNPRO_CC >= 0x5130)
-# define MAYBE_CONST
-#else
-# define MAYBE_CONST const
-#endif
-
-#if defined(CRYPTOPP_ALLOW_UNALIGNED_DATA_ACCESS) || defined(CRYPTOPP_ALLOW_RIJNDAEL_UNALIGNED_DATA_ACCESS)
-# if (CRYPTOPP_BOOL_SSE2_ASM_AVAILABLE || defined(CRYPTOPP_X64_MASM_AVAILABLE)) && !defined(CRYPTOPP_DISABLE_RIJNDAEL_ASM)
-namespace rdtable {CRYPTOPP_ALIGN_DATA(16) word64 Te[256+2];}
-using namespace rdtable;
-# else
-static word64 Te[256];
-# endif
-static word64 Td[256];
-#else // Not CRYPTOPP_ALLOW_UNALIGNED_DATA_ACCESS
-# if defined(CRYPTOPP_X64_MASM_AVAILABLE)
-// Unused; avoids linker error on Microsoft X64 non-AESNI platforms
-namespace rdtable {CRYPTOPP_ALIGN_DATA(16) word64 Te[256+2];}
-# endif
-CRYPTOPP_ALIGN_DATA(16) static word32 Te[256*4];
-CRYPTOPP_ALIGN_DATA(16) static word32 Td[256*4];
-#endif // CRYPTOPP_ALLOW_UNALIGNED_DATA_ACCESS
-
-static volatile bool s_TeFilled = false, s_TdFilled = false;
-
-// ************************* Portable Code ************************************
-
-#define QUARTER_ROUND(L, T, t, a, b, c, d)	\
-	a ^= L(T, 3, byte(t)); t >>= 8;\
-	b ^= L(T, 2, byte(t)); t >>= 8;\
-	c ^= L(T, 1, byte(t)); t >>= 8;\
-	d ^= L(T, 0, t);
-
-#define QUARTER_ROUND_LE(t, a, b, c, d)	\
-	tempBlock[a] = ((byte *)(Te+byte(t)))[1]; t >>= 8;\
-	tempBlock[b] = ((byte *)(Te+byte(t)))[1]; t >>= 8;\
-	tempBlock[c] = ((byte *)(Te+byte(t)))[1]; t >>= 8;\
-	tempBlock[d] = ((byte *)(Te+t))[1];
-
-#if defined(CRYPTOPP_ALLOW_UNALIGNED_DATA_ACCESS) || defined(CRYPTOPP_ALLOW_RIJNDAEL_UNALIGNED_DATA_ACCESS)
-	#define QUARTER_ROUND_LD(t, a, b, c, d)	\
-		tempBlock[a] = ((byte *)(Td+byte(t)))[GetNativeByteOrder()*7]; t >>= 8;\
-		tempBlock[b] = ((byte *)(Td+byte(t)))[GetNativeByteOrder()*7]; t >>= 8;\
-		tempBlock[c] = ((byte *)(Td+byte(t)))[GetNativeByteOrder()*7]; t >>= 8;\
-		tempBlock[d] = ((byte *)(Td+t))[GetNativeByteOrder()*7];
-#else
-	#define QUARTER_ROUND_LD(t, a, b, c, d)	\
-		tempBlock[a] = Sd[byte(t)]; t >>= 8;\
-		tempBlock[b] = Sd[byte(t)]; t >>= 8;\
-		tempBlock[c] = Sd[byte(t)]; t >>= 8;\
-		tempBlock[d] = Sd[t];
-#endif
-
-#define QUARTER_ROUND_E(t, a, b, c, d)		QUARTER_ROUND(TL_M, Te, t, a, b, c, d)
-#define QUARTER_ROUND_D(t, a, b, c, d)		QUARTER_ROUND(TL_M, Td, t, a, b, c, d)
-
-#ifdef IS_LITTLE_ENDIAN
-	#define QUARTER_ROUND_FE(t, a, b, c, d)		QUARTER_ROUND(TL_F, Te, t, d, c, b, a)
-	#define QUARTER_ROUND_FD(t, a, b, c, d)		QUARTER_ROUND(TL_F, Td, t, d, c, b, a)
-	#if defined(CRYPTOPP_ALLOW_UNALIGNED_DATA_ACCESS) || defined(CRYPTOPP_ALLOW_RIJNDAEL_UNALIGNED_DATA_ACCESS)
-		#define TL_F(T, i, x)	(*(word32 *)(void *)((byte *)T + x*8 + (6-i)%4+1))
-		#define TL_M(T, i, x)	(*(word32 *)(void *)((byte *)T + x*8 + (i+3)%4+1))
-	#else
-		#define TL_F(T, i, x)	rotrFixed(T[x], (3-i)*8)
-		#define TL_M(T, i, x)	T[i*256 + x]
-	#endif
-#else
-	#define QUARTER_ROUND_FE(t, a, b, c, d)		QUARTER_ROUND(TL_F, Te, t, a, b, c, d)
-	#define QUARTER_ROUND_FD(t, a, b, c, d)		QUARTER_ROUND(TL_F, Td, t, a, b, c, d)
-	#if defined(CRYPTOPP_ALLOW_UNALIGNED_DATA_ACCESS) || defined(CRYPTOPP_ALLOW_RIJNDAEL_UNALIGNED_DATA_ACCESS)
-		#define TL_F(T, i, x)	(*(word32 *)(void *)((byte *)T + x*8 + (4-i)%4))
-		#define TL_M			TL_F
-	#else
-		#define TL_F(T, i, x)	rotrFixed(T[x], i*8)
-		#define TL_M(T, i, x)	T[i*256 + x]
-	#endif
-#endif
-
-
-#define f2(x)   ((x<<1)^(((x>>7)&1)*0x11b))
-#define f4(x)   ((x<<2)^(((x>>6)&1)*0x11b)^(((x>>6)&2)*0x11b))
-#define f8(x)   ((x<<3)^(((x>>5)&1)*0x11b)^(((x>>5)&2)*0x11b)^(((x>>5)&4)*0x11b))
-
-#define f3(x)   (f2(x) ^ x)
-#define f9(x)   (f8(x) ^ x)
-#define fb(x)   (f8(x) ^ f2(x) ^ x)
-#define fd(x)   (f8(x) ^ f4(x) ^ x)
-#define fe(x)   (f8(x) ^ f4(x) ^ f2(x))
-
-void Rijndael::Base::FillEncTable()
-{
-	for (int i=0; i<256; i++)
-	{
-		byte x = Se[i];
-#if defined(CRYPTOPP_ALLOW_UNALIGNED_DATA_ACCESS) || defined(CRYPTOPP_ALLOW_RIJNDAEL_UNALIGNED_DATA_ACCESS)
-		word32 y = word32(x)<<8 | word32(x)<<16 | word32(f2(x))<<24;
-		Te[i] = word64(y | f3(x))<<32 | y;
-#else
-		word32 y = f3(x) | word32(x)<<8 | word32(x)<<16 | word32(f2(x))<<24;
-		for (int j=0; j<4; j++)
-		{
-			Te[i+j*256] = y;
-			y = rotrFixed(y, 8);
-		}
-#endif
-	}
-#if (CRYPTOPP_BOOL_SSE2_ASM_AVAILABLE || defined(CRYPTOPP_X64_MASM_AVAILABLE)) && !defined(CRYPTOPP_DISABLE_RIJNDAEL_ASM)
-	Te[256] = Te[257] = 0;
-#endif
-	s_TeFilled = true;
-}
-
-void Rijndael::Base::FillDecTable()
-{
-	for (int i=0; i<256; i++)
-	{
-		byte x = Sd[i];
-#if defined(CRYPTOPP_ALLOW_UNALIGNED_DATA_ACCESS) || defined(CRYPTOPP_ALLOW_RIJNDAEL_UNALIGNED_DATA_ACCESS)
-		word32 y = word32(fd(x))<<8 | word32(f9(x))<<16 | word32(fe(x))<<24;
-		Td[i] = word64(y | fb(x))<<32 | y | x;
-#else
-		word32 y = fb(x) | word32(fd(x))<<8 | word32(f9(x))<<16 | word32(fe(x))<<24;;
-		for (int j=0; j<4; j++)
-		{
-			Td[i+j*256] = y;
-			y = rotrFixed(y, 8);
-		}
-#endif
-	}
-	s_TdFilled = true;
-}
-
-void Rijndael::Base::UncheckedSetKey(const byte *userKey, unsigned int keylen, const NameValuePairs &)
-{
-	AssertValidKeyLength(keylen);
-
-	m_rounds = keylen/4 + 6;
-	m_key.New(4*(m_rounds+1));
-
-	word32 *rk = m_key;
-
-#if (CRYPTOPP_BOOL_AESNI_INTRINSICS_AVAILABLE && CRYPTOPP_BOOL_SSE4_INTRINSICS_AVAILABLE && (!defined(_MSC_VER) || _MSC_VER >= 1600 || CRYPTOPP_BOOL_X86 || CRYPTOPP_BOOL_X32))
-	// MSVC 2008 SP1 generates bad code for _mm_extract_epi32() when compiling for X64
-	if (HasAESNI() && HasSSE4())
-	{
-		static const word32 rcLE[] = {
-			0x01, 0x02, 0x04, 0x08,
-			0x10, 0x20, 0x40, 0x80,
-			0x1B, 0x36, /* for 128-bit blocks, Rijndael never uses more than 10 rcon values */
-		};
-		const word32 *rc = rcLE;
-
-		__m128i temp = _mm_loadu_si128((__m128i *)(void *)(userKey+keylen-16));
-		memcpy(rk, userKey, keylen);
-
-		while (true)
-		{
-			rk[keylen/4] = rk[0] ^ _mm_extract_epi32(_mm_aeskeygenassist_si128(temp, 0), 3) ^ *(rc++);
-			rk[keylen/4+1] = rk[1] ^ rk[keylen/4];
-			rk[keylen/4+2] = rk[2] ^ rk[keylen/4+1];
-			rk[keylen/4+3] = rk[3] ^ rk[keylen/4+2];
-
-			if (rk + keylen/4 + 4 == m_key.end())
-				break;
-
-			if (keylen == 24)
-			{
-				rk[10] = rk[ 4] ^ rk[ 9];
-				rk[11] = rk[ 5] ^ rk[10];
-				temp = _mm_insert_epi32(temp, rk[11], 3);
-			}
-			else if (keylen == 32)
-			{
-				temp = _mm_insert_epi32(temp, rk[11], 3);
-    			rk[12] = rk[ 4] ^ _mm_extract_epi32(_mm_aeskeygenassist_si128(temp, 0), 2);
-    			rk[13] = rk[ 5] ^ rk[12];
-    			rk[14] = rk[ 6] ^ rk[13];
-    			rk[15] = rk[ 7] ^ rk[14];
-				temp = _mm_insert_epi32(temp, rk[15], 3);
-			}
-			else
-				temp = _mm_insert_epi32(temp, rk[7], 3);
-
-			rk += keylen/4;
-		}
-
-		if (!IsForwardTransformation())
-		{
-			rk = m_key;
-			unsigned int i, j;
-
-#if defined(__SUNPRO_CC) && (__SUNPRO_CC <= 0x5120)
-			// __m128i is an unsigned long long[2], and support for swapping it was not added until C++11.
-			// SunCC 12.1 - 12.3 fail to consume the swap; while SunCC 12.4 consumes it without -std=c++11.
-			vec_swap(*(__m128i *)(rk), *(__m128i *)(rk+4*m_rounds));
-#else
-			std::swap(*(__m128i *)(void *)(rk), *(__m128i *)(void *)(rk+4*m_rounds));
-#endif
-			for (i = 4, j = 4*m_rounds-4; i < j; i += 4, j -= 4)
-			{
-				temp = _mm_aesimc_si128(*(__m128i *)(void *)(rk+i));
-				*(__m128i *)(void *)(rk+i) = _mm_aesimc_si128(*(__m128i *)(void *)(rk+j));
-				*(__m128i *)(void *)(rk+j) = temp;
-			}
-
-			*(__m128i *)(void *)(rk+i) = _mm_aesimc_si128(*(__m128i *)(void *)(rk+i));
-		}
-
-		return;
-	}
-#endif
-
-	GetUserKey(BIG_ENDIAN_ORDER, rk, keylen/4, userKey, keylen);
-	const word32 *rc = rcon;
-	word32 temp;
-
-	while (true)
-	{
-		temp  = rk[keylen/4-1];
-		word32 x = (word32(Se[GETBYTE(temp, 2)]) << 24) ^ (word32(Se[GETBYTE(temp, 1)]) << 16) ^ (word32(Se[GETBYTE(temp, 0)]) << 8) ^ Se[GETBYTE(temp, 3)];
-		rk[keylen/4] = rk[0] ^ x ^ *(rc++);
-		rk[keylen/4+1] = rk[1] ^ rk[keylen/4];
-		rk[keylen/4+2] = rk[2] ^ rk[keylen/4+1];
-		rk[keylen/4+3] = rk[3] ^ rk[keylen/4+2];
-
-		if (rk + keylen/4 + 4 == m_key.end())
-			break;
-
-		if (keylen == 24)
-		{
-			rk[10] = rk[ 4] ^ rk[ 9];
-			rk[11] = rk[ 5] ^ rk[10];
-		}
-		else if (keylen == 32)
-		{
-    		temp = rk[11];
-    		rk[12] = rk[ 4] ^ (word32(Se[GETBYTE(temp, 3)]) << 24) ^ (word32(Se[GETBYTE(temp, 2)]) << 16) ^ (word32(Se[GETBYTE(temp, 1)]) << 8) ^ Se[GETBYTE(temp, 0)];
-    		rk[13] = rk[ 5] ^ rk[12];
-    		rk[14] = rk[ 6] ^ rk[13];
-    		rk[15] = rk[ 7] ^ rk[14];
-		}
-		rk += keylen/4;
-	}
-
-	rk = m_key;
-
-	if (IsForwardTransformation())
-	{
-		if (!s_TeFilled)
-			FillEncTable();
-
-		ConditionalByteReverse(BIG_ENDIAN_ORDER, rk, rk, 16);
-		ConditionalByteReverse(BIG_ENDIAN_ORDER, rk + m_rounds*4, rk + m_rounds*4, 16);
-	}
-	else
-	{
-		if (!s_TdFilled)
-			FillDecTable();
-
-		unsigned int i, j;
-
-#define InverseMixColumn(x)		TL_M(Td, 0, Se[GETBYTE(x, 3)]) ^ TL_M(Td, 1, Se[GETBYTE(x, 2)]) ^ TL_M(Td, 2, Se[GETBYTE(x, 1)]) ^ TL_M(Td, 3, Se[GETBYTE(x, 0)])
-
-		for (i = 4, j = 4*m_rounds-4; i < j; i += 4, j -= 4)
-		{
-			temp = InverseMixColumn(rk[i    ]); rk[i    ] = InverseMixColumn(rk[j    ]); rk[j    ] = temp;
-			temp = InverseMixColumn(rk[i + 1]); rk[i + 1] = InverseMixColumn(rk[j + 1]); rk[j + 1] = temp;
-			temp = InverseMixColumn(rk[i + 2]); rk[i + 2] = InverseMixColumn(rk[j + 2]); rk[j + 2] = temp;
-			temp = InverseMixColumn(rk[i + 3]); rk[i + 3] = InverseMixColumn(rk[j + 3]); rk[j + 3] = temp;
-		}
-
-		rk[i+0] = InverseMixColumn(rk[i+0]);
-		rk[i+1] = InverseMixColumn(rk[i+1]);
-		rk[i+2] = InverseMixColumn(rk[i+2]);
-		rk[i+3] = InverseMixColumn(rk[i+3]);
-
-		temp = ConditionalByteReverse(BIG_ENDIAN_ORDER, rk[0]); rk[0] = ConditionalByteReverse(BIG_ENDIAN_ORDER, rk[4*m_rounds+0]); rk[4*m_rounds+0] = temp;
-		temp = ConditionalByteReverse(BIG_ENDIAN_ORDER, rk[1]); rk[1] = ConditionalByteReverse(BIG_ENDIAN_ORDER, rk[4*m_rounds+1]); rk[4*m_rounds+1] = temp;
-		temp = ConditionalByteReverse(BIG_ENDIAN_ORDER, rk[2]); rk[2] = ConditionalByteReverse(BIG_ENDIAN_ORDER, rk[4*m_rounds+2]); rk[4*m_rounds+2] = temp;
-		temp = ConditionalByteReverse(BIG_ENDIAN_ORDER, rk[3]); rk[3] = ConditionalByteReverse(BIG_ENDIAN_ORDER, rk[4*m_rounds+3]); rk[4*m_rounds+3] = temp;
-	}
-
-#if CRYPTOPP_BOOL_AESNI_INTRINSICS_AVAILABLE
-	if (HasAESNI())
-		ConditionalByteReverse(BIG_ENDIAN_ORDER, rk+4, rk+4, (m_rounds-1)*16);
-#endif
-}
-
-void Rijndael::Enc::ProcessAndXorBlock(const byte *inBlock, const byte *xorBlock, byte *outBlock) const
-{
-#if CRYPTOPP_BOOL_SSE2_ASM_AVAILABLE || defined(CRYPTOPP_X64_MASM_AVAILABLE) || CRYPTOPP_BOOL_AESNI_INTRINSICS_AVAILABLE
-#if (CRYPTOPP_BOOL_SSE2_ASM_AVAILABLE || defined(CRYPTOPP_X64_MASM_AVAILABLE)) && !defined(CRYPTOPP_DISABLE_RIJNDAEL_ASM)
-	if (HasSSE2())
-#else
-	if (HasAESNI())
-#endif
-	{
-		return (void)Rijndael::Enc::AdvancedProcessBlocks(inBlock, xorBlock, outBlock, 16, 0);
-	}
-#endif
-
-	typedef BlockGetAndPut<word32, NativeByteOrder> Block;
-
-	word32 s0, s1, s2, s3, t0, t1, t2, t3;
-	Block::Get(inBlock)(s0)(s1)(s2)(s3);
-
-	const word32 *rk = m_key;
-	s0 ^= rk[0];
-	s1 ^= rk[1];
-	s2 ^= rk[2];
-	s3 ^= rk[3];
-	t0 = rk[4];
-	t1 = rk[5];
-	t2 = rk[6];
-	t3 = rk[7];
-	rk += 8;
-
-	// timing attack countermeasure. see comments at top for more details.
-	// also see http://github.com/weidai11/cryptopp/issues/146
-	const int cacheLineSize = GetCacheLineSize();
-	unsigned int i;
-	volatile word32 _u = 0;
-	word32 u = _u;
-#if defined(CRYPTOPP_ALLOW_UNALIGNED_DATA_ACCESS) || defined(CRYPTOPP_ALLOW_RIJNDAEL_UNALIGNED_DATA_ACCESS)
-	for (i=0; i<2048; i+=cacheLineSize)
-#else
-	for (i=0; i<1024; i+=cacheLineSize)
-#endif
-		u &= *(const word32 *)(const void *)(((const byte *)Te)+i);
-	u &= Te[255];
-	s0 |= u; s1 |= u; s2 |= u; s3 |= u;
-
-	QUARTER_ROUND_FE(s3, t0, t1, t2, t3)
-	QUARTER_ROUND_FE(s2, t3, t0, t1, t2)
-	QUARTER_ROUND_FE(s1, t2, t3, t0, t1)
-	QUARTER_ROUND_FE(s0, t1, t2, t3, t0)
-
-	// Nr - 2 full rounds:
-    unsigned int r = m_rounds/2 - 1;
-    do
-	{
-		s0 = rk[0]; s1 = rk[1]; s2 = rk[2]; s3 = rk[3];
-
-		QUARTER_ROUND_E(t3, s0, s1, s2, s3)
-		QUARTER_ROUND_E(t2, s3, s0, s1, s2)
-		QUARTER_ROUND_E(t1, s2, s3, s0, s1)
-		QUARTER_ROUND_E(t0, s1, s2, s3, s0)
-
-		t0 = rk[4]; t1 = rk[5]; t2 = rk[6]; t3 = rk[7];
-
-		QUARTER_ROUND_E(s3, t0, t1, t2, t3)
-		QUARTER_ROUND_E(s2, t3, t0, t1, t2)
-		QUARTER_ROUND_E(s1, t2, t3, t0, t1)
-		QUARTER_ROUND_E(s0, t1, t2, t3, t0)
-
-        rk += 8;
-    } while (--r);
-
-	word32 tbw[4];
-	byte *const tempBlock = (byte *)tbw;
-
-	QUARTER_ROUND_LE(t2, 15, 2, 5, 8)
-	QUARTER_ROUND_LE(t1, 11, 14, 1, 4)
-	QUARTER_ROUND_LE(t0, 7, 10, 13, 0)
-	QUARTER_ROUND_LE(t3, 3, 6, 9, 12)
-
-	Block::Put(xorBlock, outBlock)(tbw[0]^rk[0])(tbw[1]^rk[1])(tbw[2]^rk[2])(tbw[3]^rk[3]);
-}
-
-void Rijndael::Dec::ProcessAndXorBlock(const byte *inBlock, const byte *xorBlock, byte *outBlock) const
-{
-#if CRYPTOPP_BOOL_AESNI_INTRINSICS_AVAILABLE
-	if (HasAESNI())
-	{
-		Rijndael::Dec::AdvancedProcessBlocks(inBlock, xorBlock, outBlock, 16, 0);
-		return;
-	}
-#endif
-
-	typedef BlockGetAndPut<word32, NativeByteOrder> Block;
-
-	word32 s0, s1, s2, s3, t0, t1, t2, t3;
-	Block::Get(inBlock)(s0)(s1)(s2)(s3);
-
-	const word32 *rk = m_key;
-	s0 ^= rk[0];
-	s1 ^= rk[1];
-	s2 ^= rk[2];
-	s3 ^= rk[3];
-	t0 = rk[4];
-	t1 = rk[5];
-	t2 = rk[6];
-	t3 = rk[7];
-	rk += 8;
-
-	// timing attack countermeasure. see comments at top for more details.
-	// also see http://github.com/weidai11/cryptopp/issues/146
-	const int cacheLineSize = GetCacheLineSize();
-	unsigned int i;
-	volatile word32 _u = 0;
-	word32 u = _u;
-#if defined(CRYPTOPP_ALLOW_UNALIGNED_DATA_ACCESS) || defined(CRYPTOPP_ALLOW_RIJNDAEL_UNALIGNED_DATA_ACCESS)
-	for (i=0; i<2048; i+=cacheLineSize)
-#else
-	for (i=0; i<1024; i+=cacheLineSize)
-#endif
-		u &= *(const word32 *)(const void *)(((const byte *)Td)+i);
-	u &= Td[255];
-	s0 |= u; s1 |= u; s2 |= u; s3 |= u;
-
-	QUARTER_ROUND_FD(s3, t2, t1, t0, t3)
-	QUARTER_ROUND_FD(s2, t1, t0, t3, t2)
-	QUARTER_ROUND_FD(s1, t0, t3, t2, t1)
-	QUARTER_ROUND_FD(s0, t3, t2, t1, t0)
-
-	// Nr - 2 full rounds:
-    unsigned int r = m_rounds/2 - 1;
-    do
-	{
-		s0 = rk[0]; s1 = rk[1]; s2 = rk[2]; s3 = rk[3];
-
-		QUARTER_ROUND_D(t3, s2, s1, s0, s3)
-		QUARTER_ROUND_D(t2, s1, s0, s3, s2)
-		QUARTER_ROUND_D(t1, s0, s3, s2, s1)
-		QUARTER_ROUND_D(t0, s3, s2, s1, s0)
-
-		t0 = rk[4]; t1 = rk[5]; t2 = rk[6]; t3 = rk[7];
-
-		QUARTER_ROUND_D(s3, t2, t1, t0, t3)
-		QUARTER_ROUND_D(s2, t1, t0, t3, t2)
-		QUARTER_ROUND_D(s1, t0, t3, t2, t1)
-		QUARTER_ROUND_D(s0, t3, t2, t1, t0)
-
-        rk += 8;
-    } while (--r);
-
-#if !(defined(CRYPTOPP_ALLOW_UNALIGNED_DATA_ACCESS) || defined(CRYPTOPP_ALLOW_RIJNDAEL_UNALIGNED_DATA_ACCESS))
-	// timing attack countermeasure. see comments at top for more details
-	// If CRYPTOPP_ALLOW_UNALIGNED_DATA_ACCESS is defined,
-	// QUARTER_ROUND_LD will use Td, which is already preloaded.
-	u = _u;
-	for (i=0; i<256; i+=cacheLineSize)
-		u &= *(const word32 *)(const void *)(Sd+i);
-	u &= *(const word32 *)(const void *)(Sd+252);
-	t0 |= u; t1 |= u; t2 |= u; t3 |= u;
-#endif
-
-	word32 tbw[4];
-	byte *const tempBlock = (byte *)tbw;
-
-	QUARTER_ROUND_LD(t2, 7, 2, 13, 8)
-	QUARTER_ROUND_LD(t1, 3, 14, 9, 4)
-	QUARTER_ROUND_LD(t0, 15, 10, 5, 0)
-	QUARTER_ROUND_LD(t3, 11, 6, 1, 12)
-
-	Block::Put(xorBlock, outBlock)(tbw[0]^rk[0])(tbw[1]^rk[1])(tbw[2]^rk[2])(tbw[3]^rk[3]);
-}
-
-// ************************* Assembly Code ************************************
-
-#if CRYPTOPP_MSC_VERSION
-# pragma warning(disable: 4731)	// frame pointer register 'ebp' modified by inline assembly code
-#endif
-
-#endif // #ifndef CRYPTOPP_GENERATE_X64_MASM
-
-#if CRYPTOPP_BOOL_SSE2_ASM_AVAILABLE && !defined(CRYPTOPP_DISABLE_RIJNDAEL_ASM)
-
-CRYPTOPP_NAKED void CRYPTOPP_FASTCALL Rijndael_Enc_AdvancedProcessBlocks(void *locals, const word32 *k)
-{
-	CRYPTOPP_UNUSED(locals); CRYPTOPP_UNUSED(k);
-
-#if CRYPTOPP_BOOL_X86 || CRYPTOPP_BOOL_X32
-
-#define L_REG			esp
-#define L_INDEX(i)		(L_REG+768+i)
-#define L_INXORBLOCKS	L_INBLOCKS+4
-#define L_OUTXORBLOCKS	L_INBLOCKS+8
-#define L_OUTBLOCKS		L_INBLOCKS+12
-#define L_INCREMENTS	L_INDEX(16*15)
-#define L_SP			L_INDEX(16*16)
-#define L_LENGTH		L_INDEX(16*16+4)
-#define L_KEYS_BEGIN	L_INDEX(16*16+8)
-
-#define MOVD			movd
-#define MM(i)			mm##i
-
-#define MXOR(a,b,c)	\
-	AS2(	movzx	esi, b)\
-	AS2(	movd	mm7, DWORD PTR [AS_REG_7+8*WORD_REG(si)+MAP0TO4(c)])\
-	AS2(	pxor	MM(a), mm7)\
-
-#define MMOV(a,b,c)	\
-	AS2(	movzx	esi, b)\
-	AS2(	movd	MM(a), DWORD PTR [AS_REG_7+8*WORD_REG(si)+MAP0TO4(c)])\
-
-#else
-
-#define L_REG			r8
-#define L_INDEX(i)		(L_REG+i)
-#define L_INXORBLOCKS	L_INBLOCKS+8
-#define L_OUTXORBLOCKS	L_INBLOCKS+16
-#define L_OUTBLOCKS		L_INBLOCKS+24
-#define L_INCREMENTS	L_INDEX(16*16)
-#define L_LENGTH		L_INDEX(16*18+8)
-#define L_KEYS_BEGIN	L_INDEX(16*19)
-
-#define MOVD			mov
-#define MM_0			r9d
-#define MM_1			r12d
-#ifdef __GNUC__
-#define MM_2			r11d
-#else
-#define MM_2			r10d
-#endif
-#define MM(i)			MM_##i
-
-#define MXOR(a,b,c)	\
-	AS2(	movzx	esi, b)\
-	AS2(	xor		MM(a), DWORD PTR [AS_REG_7+8*WORD_REG(si)+MAP0TO4(c)])\
-
-#define MMOV(a,b,c)	\
-	AS2(	movzx	esi, b)\
-	AS2(	mov		MM(a), DWORD PTR [AS_REG_7+8*WORD_REG(si)+MAP0TO4(c)])\
-
-#endif
-
-#define L_SUBKEYS		L_INDEX(0)
-#define L_SAVED_X		L_SUBKEYS
-#define L_KEY12			L_INDEX(16*12)
-#define L_LASTROUND		L_INDEX(16*13)
-#define L_INBLOCKS		L_INDEX(16*14)
-#define MAP0TO4(i)		(ASM_MOD(i+3,4)+1)
-
-#define XOR(a,b,c)	\
-	AS2(	movzx	esi, b)\
-	AS2(	xor		a, DWORD PTR [AS_REG_7+8*WORD_REG(si)+MAP0TO4(c)])\
-
-#define MOV(a,b,c)	\
-	AS2(	movzx	esi, b)\
-	AS2(	mov		a, DWORD PTR [AS_REG_7+8*WORD_REG(si)+MAP0TO4(c)])\
-
-#ifdef CRYPTOPP_GENERATE_X64_MASM
-		ALIGN   8
-	Rijndael_Enc_AdvancedProcessBlocks	PROC FRAME
-		rex_push_reg rsi
-		push_reg rdi
-		push_reg rbx
-		push_reg r12
-		.endprolog
-		mov L_REG, rcx
-		mov AS_REG_7, ?Te@rdtable@CryptoPP@@3PA_KA
-		mov edi, DWORD PTR [?g_cacheLineSize@CryptoPP@@3IA]
-#elif defined(__GNUC__)
-	__asm__ __volatile__
-	(
-	INTEL_NOPREFIX
-	#if CRYPTOPP_BOOL_X64
-	AS2(	mov		L_REG, rcx)
-	#endif
-	AS_PUSH_IF86(bx)
-	AS_PUSH_IF86(bp)
-	AS2(	mov		AS_REG_7, WORD_REG(si))
-#else
-	AS_PUSH_IF86(si)
-	AS_PUSH_IF86(di)
-	AS_PUSH_IF86(bx)
-	AS_PUSH_IF86(bp)
-	AS2(	lea		AS_REG_7, [Te])
-	AS2(	mov		edi, [g_cacheLineSize])
-#endif
-
-#if CRYPTOPP_BOOL_X86 || CRYPTOPP_BOOL_X32
-	AS2(	mov		[ecx+16*12+16*4], esp)	// save esp to L_SP
-	AS2(	lea		esp, [ecx-768])
-#endif
-
-	// copy subkeys to stack
-	AS2(	mov		WORD_REG(si), [L_KEYS_BEGIN])
-	AS2(	mov		WORD_REG(ax), 16)
-	AS2(	and		WORD_REG(ax), WORD_REG(si))
-	AS2(	movdqa	xmm3, XMMWORD_PTR [WORD_REG(dx)+16+WORD_REG(ax)])	// subkey 1 (non-counter) or 2 (counter)
-	AS2(	movdqa	[L_KEY12], xmm3)
-	AS2(	lea		WORD_REG(ax), [WORD_REG(dx)+WORD_REG(ax)+2*16])
-	AS2(	sub		WORD_REG(ax), WORD_REG(si))
-	ASL(0)
-	AS2(	movdqa	xmm0, [WORD_REG(ax)+WORD_REG(si)])
-	AS2(	movdqa	XMMWORD_PTR [L_SUBKEYS+WORD_REG(si)], xmm0)
-	AS2(	add		WORD_REG(si), 16)
-	AS2(	cmp		WORD_REG(si), 16*12)
-	ATT_NOPREFIX
-	ASJ(	jl,		0, b)
-	INTEL_NOPREFIX
-
-	// read subkeys 0, 1 and last
-	AS2(	movdqa	xmm4, [WORD_REG(ax)+WORD_REG(si)])	// last subkey
-	AS2(	movdqa	xmm1, [WORD_REG(dx)])			// subkey 0
-	AS2(	MOVD	MM(1), [WORD_REG(dx)+4*4])		// 0,1,2,3
-	AS2(	mov		ebx, [WORD_REG(dx)+5*4])		// 4,5,6,7
-	AS2(	mov		ecx, [WORD_REG(dx)+6*4])		// 8,9,10,11
-	AS2(	mov		edx, [WORD_REG(dx)+7*4])		// 12,13,14,15
-
-	// load table into cache
-	AS2(	xor		WORD_REG(ax), WORD_REG(ax))
-	ASL(9)
-	AS2(	mov		esi, [AS_REG_7+WORD_REG(ax)])
-	AS2(	add		WORD_REG(ax), WORD_REG(di))
-	AS2(	mov		esi, [AS_REG_7+WORD_REG(ax)])
-	AS2(	add		WORD_REG(ax), WORD_REG(di))
-	AS2(	mov		esi, [AS_REG_7+WORD_REG(ax)])
-	AS2(	add		WORD_REG(ax), WORD_REG(di))
-	AS2(	mov		esi, [AS_REG_7+WORD_REG(ax)])
-	AS2(	add		WORD_REG(ax), WORD_REG(di))
-	AS2(	cmp		WORD_REG(ax), 2048)
-	ATT_NOPREFIX
-	ASJ(	jl,		9, b)
-	INTEL_NOPREFIX
-	AS1(	lfence)
-
-	AS2(	test	DWORD PTR [L_LENGTH], 1)
-	ATT_NOPREFIX
-	ASJ(	jz,		8, f)
-	INTEL_NOPREFIX
-
-	// counter mode one-time setup
-	AS2(	mov		WORD_REG(si), [L_INBLOCKS])
-	AS2(	movdqu	xmm2, [WORD_REG(si)])	// counter
-	AS2(	pxor	xmm2, xmm1)
-	AS2(	psrldq	xmm1, 14)
-	AS2(	movd	eax, xmm1)
-	AS2(	mov		al, BYTE PTR [WORD_REG(si)+15])
-	AS2(	MOVD	MM(2), eax)
-#if CRYPTOPP_BOOL_X86 || CRYPTOPP_BOOL_X32
-	AS2(	mov		eax, 1)
-	AS2(	movd	mm3, eax)
-#endif
-
-	// partial first round, in: xmm2(15,14,13,12;11,10,9,8;7,6,5,4;3,2,1,0), out: mm1, ebx, ecx, edx
-	AS2(	movd	eax, xmm2)
-	AS2(	psrldq	xmm2, 4)
-	AS2(	movd	edi, xmm2)
-	AS2(	psrldq	xmm2, 4)
-		MXOR(		1, al, 0)		// 0
-		XOR(		edx, ah, 1)		// 1
-	AS2(	shr		eax, 16)
-		XOR(		ecx, al, 2)		// 2
-		XOR(		ebx, ah, 3)		// 3
-	AS2(	mov		eax, edi)
-	AS2(	movd	edi, xmm2)
-	AS2(	psrldq	xmm2, 4)
-		XOR(		ebx, al, 0)		// 4
-		MXOR(		1, ah, 1)		// 5
-	AS2(	shr		eax, 16)
-		XOR(		edx, al, 2)		// 6
-		XOR(		ecx, ah, 3)		// 7
-	AS2(	mov		eax, edi)
-	AS2(	movd	edi, xmm2)
-		XOR(		ecx, al, 0)		// 8
-		XOR(		ebx, ah, 1)		// 9
-	AS2(	shr		eax, 16)
-		MXOR(		1, al, 2)		// 10
-		XOR(		edx, ah, 3)		// 11
-	AS2(	mov		eax, edi)
-		XOR(		edx, al, 0)		// 12
-		XOR(		ecx, ah, 1)		// 13
-	AS2(	shr		eax, 16)
-		XOR(		ebx, al, 2)		// 14
-	AS2(	psrldq	xmm2, 3)
-
-	// partial second round, in: ebx(4,5,6,7), ecx(8,9,10,11), edx(12,13,14,15), out: eax, ebx, edi, mm0
-	AS2(	mov		eax, [L_KEY12+0*4])
-	AS2(	mov		edi, [L_KEY12+2*4])
-	AS2(	MOVD	MM(0), [L_KEY12+3*4])
-		MXOR(	0, cl, 3)	/* 11 */
-		XOR(	edi, bl, 3)	/* 7 */
-		MXOR(	0, bh, 2)	/* 6 */
-	AS2(	shr ebx, 16)	/* 4,5 */
-		XOR(	eax, bl, 1)	/* 5 */
-		MOV(	ebx, bh, 0)	/* 4 */
-	AS2(	xor		ebx, [L_KEY12+1*4])
-		XOR(	eax, ch, 2)	/* 10 */
-	AS2(	shr ecx, 16)	/* 8,9 */
-		XOR(	eax, dl, 3)	/* 15 */
-		XOR(	ebx, dh, 2)	/* 14 */
-	AS2(	shr edx, 16)	/* 12,13 */
-		XOR(	edi, ch, 0)	/* 8 */
-		XOR(	ebx, cl, 1)	/* 9 */
-		XOR(	edi, dl, 1)	/* 13 */
-		MXOR(	0, dh, 0)	/* 12 */
-
-	AS2(	movd	ecx, xmm2)
-	AS2(	MOVD	edx, MM(1))
-	AS2(	MOVD	[L_SAVED_X+3*4], MM(0))
-	AS2(	mov		[L_SAVED_X+0*4], eax)
-	AS2(	mov		[L_SAVED_X+1*4], ebx)
-	AS2(	mov		[L_SAVED_X+2*4], edi)
-	ATT_NOPREFIX
-	ASJ(	jmp,	5, f)
-	INTEL_NOPREFIX
-	ASL(3)
-	// non-counter mode per-block setup
-	AS2(	MOVD	MM(1), [L_KEY12+0*4])	// 0,1,2,3
-	AS2(	mov		ebx, [L_KEY12+1*4])		// 4,5,6,7
-	AS2(	mov		ecx, [L_KEY12+2*4])		// 8,9,10,11
-	AS2(	mov		edx, [L_KEY12+3*4])		// 12,13,14,15
-	ASL(8)
-	AS2(	mov		WORD_REG(ax), [L_INBLOCKS])
-	AS2(	movdqu	xmm2, [WORD_REG(ax)])
-	AS2(	mov		WORD_REG(si), [L_INXORBLOCKS])
-	AS2(	movdqu	xmm5, [WORD_REG(si)])
-	AS2(	pxor	xmm2, xmm1)
-	AS2(	pxor	xmm2, xmm5)
-
-	// first round, in: xmm2(15,14,13,12;11,10,9,8;7,6,5,4;3,2,1,0), out: eax, ebx, ecx, edx
-	AS2(	movd	eax, xmm2)
-	AS2(	psrldq	xmm2, 4)
-	AS2(	movd	edi, xmm2)
-	AS2(	psrldq	xmm2, 4)
-		MXOR(		1, al, 0)		// 0
-		XOR(		edx, ah, 1)		// 1
-	AS2(	shr		eax, 16)
-		XOR(		ecx, al, 2)		// 2
-		XOR(		ebx, ah, 3)		// 3
-	AS2(	mov		eax, edi)
-	AS2(	movd	edi, xmm2)
-	AS2(	psrldq	xmm2, 4)
-		XOR(		ebx, al, 0)		// 4
-		MXOR(		1, ah, 1)		// 5
-	AS2(	shr		eax, 16)
-		XOR(		edx, al, 2)		// 6
-		XOR(		ecx, ah, 3)		// 7
-	AS2(	mov		eax, edi)
-	AS2(	movd	edi, xmm2)
-		XOR(		ecx, al, 0)		// 8
-		XOR(		ebx, ah, 1)		// 9
-	AS2(	shr		eax, 16)
-		MXOR(		1, al, 2)		// 10
-		XOR(		edx, ah, 3)		// 11
-	AS2(	mov		eax, edi)
-		XOR(		edx, al, 0)		// 12
-		XOR(		ecx, ah, 1)		// 13
-	AS2(	shr		eax, 16)
-		XOR(		ebx, al, 2)		// 14
-		MXOR(		1, ah, 3)		// 15
-	AS2(	MOVD	eax, MM(1))
-
-	AS2(	add		L_REG, [L_KEYS_BEGIN])
-	AS2(	add		L_REG, 4*16)
-	ATT_NOPREFIX
-	ASJ(	jmp,	2, f)
-	INTEL_NOPREFIX
-	ASL(1)
-	// counter-mode per-block setup
-	AS2(	MOVD	ecx, MM(2))
-	AS2(	MOVD	edx, MM(1))
-	AS2(	mov		eax, [L_SAVED_X+0*4])
-	AS2(	mov		ebx, [L_SAVED_X+1*4])
-	AS2(	xor		cl, ch)
-	AS2(	and		WORD_REG(cx), 255)
-	ASL(5)
-#if CRYPTOPP_BOOL_X86 || CRYPTOPP_BOOL_X32
-	AS2(	paddb	MM(2), mm3)
-#else
-	AS2(	add		MM(2), 1)
-#endif
-	// remaining part of second round, in: edx(previous round),esi(keyed counter byte) eax,ebx,[L_SAVED_X+2*4],[L_SAVED_X+3*4], out: eax,ebx,ecx,edx
-	AS2(	xor		edx, DWORD PTR [AS_REG_7+WORD_REG(cx)*8+3])
-		XOR(		ebx, dl, 3)
-		MOV(		ecx, dh, 2)
-	AS2(	shr		edx, 16)
-	AS2(	xor		ecx, [L_SAVED_X+2*4])
-		XOR(		eax, dh, 0)
-		MOV(		edx, dl, 1)
-	AS2(	xor		edx, [L_SAVED_X+3*4])
-
-	AS2(	add		L_REG, [L_KEYS_BEGIN])
-	AS2(	add		L_REG, 3*16)
-	ATT_NOPREFIX
-	ASJ(	jmp,	4, f)
-	INTEL_NOPREFIX
-
-// in: eax(0,1,2,3), ebx(4,5,6,7), ecx(8,9,10,11), edx(12,13,14,15)
-// out: eax, ebx, edi, mm0
-#define ROUND()		\
-		MXOR(	0, cl, 3)	/* 11 */\
-	AS2(	mov	cl, al)		/* 8,9,10,3 */\
-		XOR(	edi, ah, 2)	/* 2 */\
-	AS2(	shr eax, 16)	/* 0,1 */\
-		XOR(	edi, bl, 3)	/* 7 */\
-		MXOR(	0, bh, 2)	/* 6 */\
-	AS2(	shr ebx, 16)	/* 4,5 */\
-		MXOR(	0, al, 1)	/* 1 */\
-		MOV(	eax, ah, 0)	/* 0 */\
-		XOR(	eax, bl, 1)	/* 5 */\
-		MOV(	ebx, bh, 0)	/* 4 */\
-		XOR(	eax, ch, 2)	/* 10 */\
-		XOR(	ebx, cl, 3)	/* 3 */\
-	AS2(	shr ecx, 16)	/* 8,9 */\
-		XOR(	eax, dl, 3)	/* 15 */\
-		XOR(	ebx, dh, 2)	/* 14 */\
-	AS2(	shr edx, 16)	/* 12,13 */\
-		XOR(	edi, ch, 0)	/* 8 */\
-		XOR(	ebx, cl, 1)	/* 9 */\
-		XOR(	edi, dl, 1)	/* 13 */\
-		MXOR(	0, dh, 0)	/* 12 */\
-
-	ASL(2)	// 2-round loop
-	AS2(	MOVD	MM(0), [L_SUBKEYS-4*16+3*4])
-	AS2(	mov		edi, [L_SUBKEYS-4*16+2*4])
-	ROUND()
-	AS2(	mov		ecx, edi)
-	AS2(	xor		eax, [L_SUBKEYS-4*16+0*4])
-	AS2(	xor		ebx, [L_SUBKEYS-4*16+1*4])
-	AS2(	MOVD	edx, MM(0))
-
-	ASL(4)
-	AS2(	MOVD	MM(0), [L_SUBKEYS-4*16+7*4])
-	AS2(	mov		edi, [L_SUBKEYS-4*16+6*4])
-	ROUND()
-	AS2(	mov		ecx, edi)
-	AS2(	xor		eax, [L_SUBKEYS-4*16+4*4])
-	AS2(	xor		ebx, [L_SUBKEYS-4*16+5*4])
-	AS2(	MOVD	edx, MM(0))
-
-	AS2(	add		L_REG, 32)
-	AS2(	test	L_REG, 255)
-	ATT_NOPREFIX
-	ASJ(	jnz,	2, b)
-	INTEL_NOPREFIX
-	AS2(	sub		L_REG, 16*16)
-
-#define LAST(a, b, c)												\
-	AS2(	movzx	esi, a											)\
-	AS2(	movzx	edi, BYTE PTR [AS_REG_7+WORD_REG(si)*8+1]	)\
-	AS2(	movzx	esi, b											)\
-	AS2(	xor		edi, DWORD PTR [AS_REG_7+WORD_REG(si)*8+0]	)\
-	AS2(	mov		WORD PTR [L_LASTROUND+c], di					)\
-
-	// last round
-	LAST(ch, dl, 2)
-	LAST(dh, al, 6)
-	AS2(	shr		edx, 16)
-	LAST(ah, bl, 10)
-	AS2(	shr		eax, 16)
-	LAST(bh, cl, 14)
-	AS2(	shr		ebx, 16)
-	LAST(dh, al, 12)
-	AS2(	shr		ecx, 16)
-	LAST(ah, bl, 0)
-	LAST(bh, cl, 4)
-	LAST(ch, dl, 8)
-
-	AS2(	mov		WORD_REG(ax), [L_OUTXORBLOCKS])
-	AS2(	mov		WORD_REG(bx), [L_OUTBLOCKS])
-
-	AS2(	mov		WORD_REG(cx), [L_LENGTH])
-	AS2(	sub		WORD_REG(cx), 16)
-
-	AS2(	movdqu	xmm2, [WORD_REG(ax)])
-	AS2(	pxor	xmm2, xmm4)
-
-#if CRYPTOPP_BOOL_X86 || CRYPTOPP_BOOL_X32
-	AS2(	movdqa	xmm0, [L_INCREMENTS])
-	AS2(	paddd	xmm0, [L_INBLOCKS])
-	AS2(	movdqa	[L_INBLOCKS], xmm0)
-#else
-	AS2(	movdqa	xmm0, [L_INCREMENTS+16])
-	AS2(	paddq	xmm0, [L_INBLOCKS+16])
-	AS2(	movdqa	[L_INBLOCKS+16], xmm0)
-#endif
-
-	AS2(	pxor	xmm2, [L_LASTROUND])
-	AS2(	movdqu	[WORD_REG(bx)], xmm2)
-
-	ATT_NOPREFIX
-	ASJ(	jle,	7, f)
-	INTEL_NOPREFIX
-	AS2(	mov		[L_LENGTH], WORD_REG(cx))
-	AS2(	test	WORD_REG(cx), 1)
-	ATT_NOPREFIX
-	ASJ(	jnz,	1, b)
-	INTEL_NOPREFIX
-#if CRYPTOPP_BOOL_X64
-	AS2(	movdqa	xmm0, [L_INCREMENTS])
-	AS2(	paddq	xmm0, [L_INBLOCKS])
-	AS2(	movdqa	[L_INBLOCKS], xmm0)
-#endif
-	ATT_NOPREFIX
-	ASJ(	jmp,	3, b)
-	INTEL_NOPREFIX
-
-	ASL(7)
-	// erase keys on stack
-	AS2(	xorps	xmm0, xmm0)
-	AS2(	lea		WORD_REG(ax), [L_SUBKEYS+7*16])
-	AS2(	movaps	[WORD_REG(ax)-7*16], xmm0)
-	AS2(	movaps	[WORD_REG(ax)-6*16], xmm0)
-	AS2(	movaps	[WORD_REG(ax)-5*16], xmm0)
-	AS2(	movaps	[WORD_REG(ax)-4*16], xmm0)
-	AS2(	movaps	[WORD_REG(ax)-3*16], xmm0)
-	AS2(	movaps	[WORD_REG(ax)-2*16], xmm0)
-	AS2(	movaps	[WORD_REG(ax)-1*16], xmm0)
-	AS2(	movaps	[WORD_REG(ax)+0*16], xmm0)
-	AS2(	movaps	[WORD_REG(ax)+1*16], xmm0)
-	AS2(	movaps	[WORD_REG(ax)+2*16], xmm0)
-	AS2(	movaps	[WORD_REG(ax)+3*16], xmm0)
-	AS2(	movaps	[WORD_REG(ax)+4*16], xmm0)
-	AS2(	movaps	[WORD_REG(ax)+5*16], xmm0)
-	AS2(	movaps	[WORD_REG(ax)+6*16], xmm0)
-#if CRYPTOPP_BOOL_X86 || CRYPTOPP_BOOL_X32
-	AS2(	mov		esp, [L_SP])
-	AS1(	emms)
-#endif
-	AS_POP_IF86(bp)
-	AS_POP_IF86(bx)
-#if defined(_MSC_VER) && CRYPTOPP_BOOL_X86
-	AS_POP_IF86(di)
-	AS_POP_IF86(si)
-	AS1(ret)
-#endif
-#ifdef CRYPTOPP_GENERATE_X64_MASM
-	pop r12
-	pop rbx
-	pop rdi
-	pop rsi
-	ret
-	Rijndael_Enc_AdvancedProcessBlocks ENDP
-#endif
-#ifdef __GNUC__
-	ATT_PREFIX
-	:
-	: "c" (locals), "d" (k), "S" (Te), "D" (g_cacheLineSize)
-	: "memory", "cc", "%eax"
-	#if CRYPTOPP_BOOL_X64
-		, "%rbx", "%r8", "%r9", "%r10", "%r11", "%r12"
-	#endif
-	);
-#endif
-}
-
-#endif
-
-#ifndef CRYPTOPP_GENERATE_X64_MASM
-
-#ifdef CRYPTOPP_X64_MASM_AVAILABLE
-extern "C" {
-void Rijndael_Enc_AdvancedProcessBlocks(void *locals, const word32 *k);
-}
-#endif
-
-#if CRYPTOPP_BOOL_X64 || CRYPTOPP_BOOL_X32 || CRYPTOPP_BOOL_X86
-
-/* Determine whether the range between begin and end overlaps
- * with the same 4k block offsets as the Te table.
- */
-static inline bool AliasedWithTable(const byte *begin, const byte *end)
-{
-	size_t s0 = size_t(begin)%4096, s1 = size_t(end)%4096;
-	size_t t0 = size_t(Te)%4096, t1 = (size_t(Te)+sizeof(Te))%4096;
-	if (t1 > t0)
-		return (s0 >= t0 && s0 < t1) || (s1 > t0 && s1 <= t1);
-	else
-		return (s0 < t1 || s1 <= t1) || (s0 >= t0 || s1 > t0);
-}
-
-#if CRYPTOPP_BOOL_AESNI_INTRINSICS_AVAILABLE
-
-inline void AESNI_Enc_Block(__m128i &block, MAYBE_CONST __m128i *subkeys, unsigned int rounds)
-{
-	block = _mm_xor_si128(block, subkeys[0]);
-	for (unsigned int i=1; i<rounds-1; i+=2)
-	{
-		block = _mm_aesenc_si128(block, subkeys[i]);
-		block = _mm_aesenc_si128(block, subkeys[i+1]);
-	}
-	block = _mm_aesenc_si128(block, subkeys[rounds-1]);
-	block = _mm_aesenclast_si128(block, subkeys[rounds]);
-}
-
-inline void AESNI_Enc_4_Blocks(__m128i &block0, __m128i &block1, __m128i &block2, __m128i &block3, MAYBE_CONST __m128i *subkeys, unsigned int rounds)
-{
-	__m128i rk = subkeys[0];
-	block0 = _mm_xor_si128(block0, rk);
-	block1 = _mm_xor_si128(block1, rk);
-	block2 = _mm_xor_si128(block2, rk);
-	block3 = _mm_xor_si128(block3, rk);
-	for (unsigned int i=1; i<rounds; i++)
-	{
-		rk = subkeys[i];
-		block0 = _mm_aesenc_si128(block0, rk);
-		block1 = _mm_aesenc_si128(block1, rk);
-		block2 = _mm_aesenc_si128(block2, rk);
-		block3 = _mm_aesenc_si128(block3, rk);
-	}
-	rk = subkeys[rounds];
-	block0 = _mm_aesenclast_si128(block0, rk);
-	block1 = _mm_aesenclast_si128(block1, rk);
-	block2 = _mm_aesenclast_si128(block2, rk);
-	block3 = _mm_aesenclast_si128(block3, rk);
-}
-
-inline void AESNI_Dec_Block(__m128i &block, MAYBE_CONST __m128i *subkeys, unsigned int rounds)
-{
-	block = _mm_xor_si128(block, subkeys[0]);
-	for (unsigned int i=1; i<rounds-1; i+=2)
-	{
-		block = _mm_aesdec_si128(block, subkeys[i]);
-		block = _mm_aesdec_si128(block, subkeys[i+1]);
-	}
-	block = _mm_aesdec_si128(block, subkeys[rounds-1]);
-	block = _mm_aesdeclast_si128(block, subkeys[rounds]);
-}
-
-inline void AESNI_Dec_4_Blocks(__m128i &block0, __m128i &block1, __m128i &block2, __m128i &block3, MAYBE_CONST __m128i *subkeys, unsigned int rounds)
-{
-	__m128i rk = subkeys[0];
-	block0 = _mm_xor_si128(block0, rk);
-	block1 = _mm_xor_si128(block1, rk);
-	block2 = _mm_xor_si128(block2, rk);
-	block3 = _mm_xor_si128(block3, rk);
-	for (unsigned int i=1; i<rounds; i++)
-	{
-		rk = subkeys[i];
-		block0 = _mm_aesdec_si128(block0, rk);
-		block1 = _mm_aesdec_si128(block1, rk);
-		block2 = _mm_aesdec_si128(block2, rk);
-		block3 = _mm_aesdec_si128(block3, rk);
-	}
-	rk = subkeys[rounds];
-	block0 = _mm_aesdeclast_si128(block0, rk);
-	block1 = _mm_aesdeclast_si128(block1, rk);
-	block2 = _mm_aesdeclast_si128(block2, rk);
-	block3 = _mm_aesdeclast_si128(block3, rk);
-}
-
-CRYPTOPP_ALIGN_DATA(16)
-static const word32 s_one[] = {0, 0, 0, 1<<24};
-
-template <typename F1, typename F4>
-inline size_t AESNI_AdvancedProcessBlocks(F1 func1, F4 func4, MAYBE_CONST __m128i *subkeys, unsigned int rounds, const byte *inBlocks, const byte *xorBlocks, byte *outBlocks, size_t length, word32 flags)
-{
-	size_t blockSize = 16;
-	size_t inIncrement = (flags & (BlockTransformation::BT_InBlockIsCounter|BlockTransformation::BT_DontIncrementInOutPointers)) ? 0 : blockSize;
-	size_t xorIncrement = xorBlocks ? blockSize : 0;
-	size_t outIncrement = (flags & BlockTransformation::BT_DontIncrementInOutPointers) ? 0 : blockSize;
-
-	if (flags & BlockTransformation::BT_ReverseDirection)
-	{
-		CRYPTOPP_ASSERT(length % blockSize == 0);
-		inBlocks += length - blockSize;
-		xorBlocks += length - blockSize;
-		outBlocks += length - blockSize;
-		inIncrement = 0-inIncrement;
-		xorIncrement = 0-xorIncrement;
-		outIncrement = 0-outIncrement;
-	}
-
-	if (flags & BlockTransformation::BT_AllowParallel)
-	{
-		while (length >= 4*blockSize)
-		{
-			__m128i block0 = _mm_loadu_si128((const __m128i *)(const void *)inBlocks), block1, block2, block3;
-			if (flags & BlockTransformation::BT_InBlockIsCounter)
-			{
-				const __m128i be1 = *(const __m128i *)(const void *)s_one;
-				block1 = _mm_add_epi32(block0, be1);
-				block2 = _mm_add_epi32(block1, be1);
-				block3 = _mm_add_epi32(block2, be1);
-				_mm_storeu_si128((__m128i *)(void *)inBlocks, _mm_add_epi32(block3, be1));
-			}
-			else
-			{
-				inBlocks += inIncrement;
-				block1 = _mm_loadu_si128((const __m128i *)(const void *)inBlocks);
-				inBlocks += inIncrement;
-				block2 = _mm_loadu_si128((const __m128i *)(const void *)inBlocks);
-				inBlocks += inIncrement;
-				block3 = _mm_loadu_si128((const __m128i *)(const void *)inBlocks);
-				inBlocks += inIncrement;
-			}
-
-			if (flags & BlockTransformation::BT_XorInput)
-			{
-				block0 = _mm_xor_si128(block0, _mm_loadu_si128((const __m128i *)(const void *)xorBlocks));
-				xorBlocks += xorIncrement;
-				block1 = _mm_xor_si128(block1, _mm_loadu_si128((const __m128i *)(const void *)xorBlocks));
-				xorBlocks += xorIncrement;
-				block2 = _mm_xor_si128(block2, _mm_loadu_si128((const __m128i *)(const void *)xorBlocks));
-				xorBlocks += xorIncrement;
-				block3 = _mm_xor_si128(block3, _mm_loadu_si128((const __m128i *)(const void *)xorBlocks));
-				xorBlocks += xorIncrement;
-			}
-
-			func4(block0, block1, block2, block3, subkeys, rounds);
-
-			if (xorBlocks && !(flags & BlockTransformation::BT_XorInput))
-			{
-				block0 = _mm_xor_si128(block0, _mm_loadu_si128((const __m128i *)(const void *)xorBlocks));
-				xorBlocks += xorIncrement;
-				block1 = _mm_xor_si128(block1, _mm_loadu_si128((const __m128i *)(const void *)xorBlocks));
-				xorBlocks += xorIncrement;
-				block2 = _mm_xor_si128(block2, _mm_loadu_si128((const __m128i *)(const void *)xorBlocks));
-				xorBlocks += xorIncrement;
-				block3 = _mm_xor_si128(block3, _mm_loadu_si128((const __m128i *)(const void *)xorBlocks));
-				xorBlocks += xorIncrement;
-			}
-
-			_mm_storeu_si128((__m128i *)(void *)outBlocks, block0);
-			outBlocks += outIncrement;
-			_mm_storeu_si128((__m128i *)(void *)outBlocks, block1);
-			outBlocks += outIncrement;
-			_mm_storeu_si128((__m128i *)(void *)outBlocks, block2);
-			outBlocks += outIncrement;
-			_mm_storeu_si128((__m128i *)(void *)outBlocks, block3);
-			outBlocks += outIncrement;
-
-			length -= 4*blockSize;
-		}
-	}
-
-	while (length >= blockSize)
-	{
-		__m128i block = _mm_loadu_si128((const __m128i *)(const void *)inBlocks);
-
-		if (flags & BlockTransformation::BT_XorInput)
-			block = _mm_xor_si128(block, _mm_loadu_si128((const __m128i *)(const void *)xorBlocks));
-
-		if (flags & BlockTransformation::BT_InBlockIsCounter)
-			const_cast<byte *>(inBlocks)[15]++;
-
-		func1(block, subkeys, rounds);
-
-		if (xorBlocks && !(flags & BlockTransformation::BT_XorInput))
-			block = _mm_xor_si128(block, _mm_loadu_si128((const __m128i *)(const void *)xorBlocks));
-
-		_mm_storeu_si128((__m128i *)(void *)outBlocks, block);
-
-		inBlocks += inIncrement;
-		outBlocks += outIncrement;
-		xorBlocks += xorIncrement;
-		length -= blockSize;
-	}
-
-	return length;
-}
-#endif
-
-size_t Rijndael::Enc::AdvancedProcessBlocks(const byte *inBlocks, const byte *xorBlocks, byte *outBlocks, size_t length, word32 flags) const
-{
-#if CRYPTOPP_BOOL_AESNI_INTRINSICS_AVAILABLE
-	if (HasAESNI())
-		return AESNI_AdvancedProcessBlocks(AESNI_Enc_Block, AESNI_Enc_4_Blocks, (MAYBE_CONST __m128i *)(const void *)m_key.begin(), m_rounds, inBlocks, xorBlocks, outBlocks, length, flags);
-#endif
-
-#if (CRYPTOPP_BOOL_SSE2_ASM_AVAILABLE || defined(CRYPTOPP_X64_MASM_AVAILABLE)) && !defined(CRYPTOPP_DISABLE_RIJNDAEL_ASM)
-	if (HasSSE2())
-	{
-		if (length < BLOCKSIZE)
-			return length;
-
-		struct Locals
-		{
-			word32 subkeys[4*12], workspace[8];
-			const byte *inBlocks, *inXorBlocks, *outXorBlocks;
-			byte *outBlocks;
-			size_t inIncrement, inXorIncrement, outXorIncrement, outIncrement;
-			size_t regSpill, lengthAndCounterFlag, keysBegin;
-		};
-
-		const byte* zeros = (byte *)(Te+256);
-		byte *space = NULL, *originalSpace = NULL;
-
-<<<<<<< HEAD
-		do {
-			// Microsoft C&A violation, http://msdn.microsoft.com/en-us/library/5471dc8s.aspx
-			//  Also see http://github.com/weidai11/cryptopp/issues/302, CVE-2016-7544.
-			space = (byte *)alloca(255+sizeof(Locals));
-			space += (256-(size_t)space%256)%256;
-=======
-		const size_t aliasPageSize = 4096;
-		const size_t aliasBlockSize = 256;
-		const size_t sizeToAllocate = aliasPageSize + aliasBlockSize + sizeof(Locals);
-#if (CRYPTOPP_MSC_VERSION >= 1400)
-		originalSpace = (byte *)_malloca(sizeToAllocate);
-#else
-		originalSpace = (byte *)alloca(sizeToAllocate);
-#endif
-		/* round up to nearest 256 byte boundary */
-		space = originalSpace + 
-			(aliasBlockSize - (size_t)originalSpace % aliasBlockSize) 
-				% aliasBlockSize;
-		while (AliasedWithTable(space, space + sizeof(Locals)))
-		{
-			space += 256;
-			CRYPTOPP_ASSERT(space < (originalSpace + aliasPageSize));
->>>>>>> a33b9532
-		}
-
-		size_t increment = BLOCKSIZE;
-		if (flags & BT_ReverseDirection)
-		{
-			CRYPTOPP_ASSERT(length % BLOCKSIZE == 0);
-			inBlocks += length - BLOCKSIZE;
-			xorBlocks += length - BLOCKSIZE;
-			outBlocks += length - BLOCKSIZE;
-			increment = 0-increment;
-		}
-
-		Locals &locals = *(Locals *)(void *)space;
-
-		locals.inBlocks = inBlocks;
-		locals.inXorBlocks = (flags & BT_XorInput) && xorBlocks ? xorBlocks : zeros;
-		locals.outXorBlocks = (flags & BT_XorInput) || !xorBlocks ? zeros : xorBlocks;
-		locals.outBlocks = outBlocks;
-
-		locals.inIncrement = (flags & BT_DontIncrementInOutPointers) ? 0 : increment;
-		locals.inXorIncrement = (flags & BT_XorInput) && xorBlocks ? increment : 0;
-		locals.outXorIncrement = (flags & BT_XorInput) || !xorBlocks ? 0 : increment;
-		locals.outIncrement = (flags & BT_DontIncrementInOutPointers) ? 0 : increment;
-
-		locals.lengthAndCounterFlag = length - (length%16) - bool(flags & BT_InBlockIsCounter);
-		int keysToCopy = m_rounds - (flags & BT_InBlockIsCounter ? 3 : 2);
-		locals.keysBegin = (12-keysToCopy)*16;
-
-		Rijndael_Enc_AdvancedProcessBlocks(&locals, m_key);
-
-<<<<<<< HEAD
-=======
-#if (CRYPTOPP_MSC_VERSION >= 1400)
-		_freea(originalSpace);
-#endif
-
->>>>>>> a33b9532
-		return length % BLOCKSIZE;
-	}
-#endif
-
-	return BlockTransformation::AdvancedProcessBlocks(inBlocks, xorBlocks, outBlocks, length, flags);
-}
-
-#endif
-
-#if CRYPTOPP_BOOL_AESNI_INTRINSICS_AVAILABLE
-
-size_t Rijndael::Dec::AdvancedProcessBlocks(const byte *inBlocks, const byte *xorBlocks, byte *outBlocks, size_t length, word32 flags) const
-{
-	if (HasAESNI())
-		return AESNI_AdvancedProcessBlocks(AESNI_Dec_Block, AESNI_Dec_4_Blocks, (MAYBE_CONST __m128i *)(const void *)m_key.begin(), m_rounds, inBlocks, xorBlocks, outBlocks, length, flags);
-
-	return BlockTransformation::AdvancedProcessBlocks(inBlocks, xorBlocks, outBlocks, length, flags);
-}
-
-#endif	// #if CRYPTOPP_BOOL_AESNI_INTRINSICS_AVAILABLE
-
-NAMESPACE_END
-
-#endif
-#endif
+// rijndael.cpp - modified by Chris Morgan <cmorgan@wpi.edu>
+// and Wei Dai from Paulo Baretto's Rijndael implementation
+// The original code and all modifications are in the public domain.
+
+// use "cl /EP /P /DCRYPTOPP_GENERATE_X64_MASM rijndael.cpp" to generate MASM code
+
+/*
+July 2010: Added support for AES-NI instructions via compiler intrinsics.
+*/
+
+/*
+Feb 2009: The x86/x64 assembly code was rewritten in by Wei Dai to do counter mode
+caching, which was invented by Hongjun Wu and popularized by Daniel J. Bernstein
+and Peter Schwabe in their paper "New AES software speed records". The round
+function was also modified to include a trick similar to one in Brian Gladman's
+x86 assembly code, doing an 8-bit register move to minimize the number of
+register spills. Also switched to compressed tables and copying round keys to
+the stack.
+
+The C++ implementation now uses compressed tables if
+CRYPTOPP_ALLOW_UNALIGNED_DATA_ACCESS is defined.
+*/
+
+/*
+July 2006: Defense against timing attacks was added in by Wei Dai.
+
+The code now uses smaller tables in the first and last rounds,
+and preloads them into L1 cache before usage (by loading at least
+one element in each cache line).
+
+We try to delay subsequent accesses to each table (used in the first
+and last rounds) until all of the table has been preloaded. Hopefully
+the compiler isn't smart enough to optimize that code away.
+
+After preloading the table, we also try not to access any memory location
+other than the table and the stack, in order to prevent table entries from
+being unloaded from L1 cache, until that round is finished.
+(Some popular CPUs have 2-way associative caches.)
+*/
+
+// This is the original introductory comment:
+
+/**
+ * version 3.0 (December 2000)
+ *
+ * Optimised ANSI C code for the Rijndael cipher (now AES)
+ *
+ * author Vincent Rijmen <vincent.rijmen@esat.kuleuven.ac.be>
+ * author Antoon Bosselaers <antoon.bosselaers@esat.kuleuven.ac.be>
+ * author Paulo Barreto <paulo.barreto@terra.com.br>
+ *
+ * This code is hereby placed in the public domain.
+ *
+ * THIS SOFTWARE IS PROVIDED BY THE AUTHORS ''AS IS'' AND ANY EXPRESS
+ * OR IMPLIED WARRANTIES, INCLUDING, BUT NOT LIMITED TO, THE IMPLIED
+ * WARRANTIES OF MERCHANTABILITY AND FITNESS FOR A PARTICULAR PURPOSE
+ * ARE DISCLAIMED.  IN NO EVENT SHALL THE AUTHORS OR CONTRIBUTORS BE
+ * LIABLE FOR ANY DIRECT, INDIRECT, INCIDENTAL, SPECIAL, EXEMPLARY, OR
+ * CONSEQUENTIAL DAMAGES (INCLUDING, BUT NOT LIMITED TO, PROCUREMENT OF
+ * SUBSTITUTE GOODS OR SERVICES; LOSS OF USE, DATA, OR PROFITS; OR
+ * BUSINESS INTERRUPTION) HOWEVER CAUSED AND ON ANY THEORY OF LIABILITY,
+ * WHETHER IN CONTRACT, STRICT LIABILITY, OR TORT (INCLUDING NEGLIGENCE
+ * OR OTHERWISE) ARISING IN ANY WAY OUT OF THE USE OF THIS SOFTWARE,
+ * EVEN IF ADVISED OF THE POSSIBILITY OF SUCH DAMAGE.
+ */
+
+#include "pch.h"
+#include "config.h"
+
+#ifndef CRYPTOPP_IMPORTS
+#ifndef CRYPTOPP_GENERATE_X64_MASM
+
+#include "rijndael.h"
+#include "stdcpp.h"		// alloca
+#include "misc.h"
+#include "cpu.h"
+
+NAMESPACE_BEGIN(CryptoPP)
+
+// Hack for http://github.com/weidai11/cryptopp/issues/42 and http://github.com/weidai11/cryptopp/issues/132
+#if (CRYPTOPP_BOOL_SSE2_ASM_AVAILABLE || defined(CRYPTOPP_X64_MASM_AVAILABLE)) && !defined(CRYPTOPP_ALLOW_UNALIGNED_DATA_ACCESS)
+# define CRYPTOPP_ALLOW_RIJNDAEL_UNALIGNED_DATA_ACCESS 1
+#endif
+
+// Hack for SunCC, http://github.com/weidai11/cryptopp/issues/224
+#if (__SUNPRO_CC >= 0x5130)
+# define MAYBE_CONST
+#else
+# define MAYBE_CONST const
+#endif
+
+#if defined(CRYPTOPP_ALLOW_UNALIGNED_DATA_ACCESS) || defined(CRYPTOPP_ALLOW_RIJNDAEL_UNALIGNED_DATA_ACCESS)
+# if (CRYPTOPP_BOOL_SSE2_ASM_AVAILABLE || defined(CRYPTOPP_X64_MASM_AVAILABLE)) && !defined(CRYPTOPP_DISABLE_RIJNDAEL_ASM)
+namespace rdtable {CRYPTOPP_ALIGN_DATA(16) word64 Te[256+2];}
+using namespace rdtable;
+# else
+static word64 Te[256];
+# endif
+static word64 Td[256];
+#else // Not CRYPTOPP_ALLOW_UNALIGNED_DATA_ACCESS
+# if defined(CRYPTOPP_X64_MASM_AVAILABLE)
+// Unused; avoids linker error on Microsoft X64 non-AESNI platforms
+namespace rdtable {CRYPTOPP_ALIGN_DATA(16) word64 Te[256+2];}
+# endif
+CRYPTOPP_ALIGN_DATA(16) static word32 Te[256*4];
+CRYPTOPP_ALIGN_DATA(16) static word32 Td[256*4];
+#endif // CRYPTOPP_ALLOW_UNALIGNED_DATA_ACCESS
+
+static volatile bool s_TeFilled = false, s_TdFilled = false;
+
+// ************************* Portable Code ************************************
+
+#define QUARTER_ROUND(L, T, t, a, b, c, d)	\
+	a ^= L(T, 3, byte(t)); t >>= 8;\
+	b ^= L(T, 2, byte(t)); t >>= 8;\
+	c ^= L(T, 1, byte(t)); t >>= 8;\
+	d ^= L(T, 0, t);
+
+#define QUARTER_ROUND_LE(t, a, b, c, d)	\
+	tempBlock[a] = ((byte *)(Te+byte(t)))[1]; t >>= 8;\
+	tempBlock[b] = ((byte *)(Te+byte(t)))[1]; t >>= 8;\
+	tempBlock[c] = ((byte *)(Te+byte(t)))[1]; t >>= 8;\
+	tempBlock[d] = ((byte *)(Te+t))[1];
+
+#if defined(CRYPTOPP_ALLOW_UNALIGNED_DATA_ACCESS) || defined(CRYPTOPP_ALLOW_RIJNDAEL_UNALIGNED_DATA_ACCESS)
+	#define QUARTER_ROUND_LD(t, a, b, c, d)	\
+		tempBlock[a] = ((byte *)(Td+byte(t)))[GetNativeByteOrder()*7]; t >>= 8;\
+		tempBlock[b] = ((byte *)(Td+byte(t)))[GetNativeByteOrder()*7]; t >>= 8;\
+		tempBlock[c] = ((byte *)(Td+byte(t)))[GetNativeByteOrder()*7]; t >>= 8;\
+		tempBlock[d] = ((byte *)(Td+t))[GetNativeByteOrder()*7];
+#else
+	#define QUARTER_ROUND_LD(t, a, b, c, d)	\
+		tempBlock[a] = Sd[byte(t)]; t >>= 8;\
+		tempBlock[b] = Sd[byte(t)]; t >>= 8;\
+		tempBlock[c] = Sd[byte(t)]; t >>= 8;\
+		tempBlock[d] = Sd[t];
+#endif
+
+#define QUARTER_ROUND_E(t, a, b, c, d)		QUARTER_ROUND(TL_M, Te, t, a, b, c, d)
+#define QUARTER_ROUND_D(t, a, b, c, d)		QUARTER_ROUND(TL_M, Td, t, a, b, c, d)
+
+#ifdef IS_LITTLE_ENDIAN
+	#define QUARTER_ROUND_FE(t, a, b, c, d)		QUARTER_ROUND(TL_F, Te, t, d, c, b, a)
+	#define QUARTER_ROUND_FD(t, a, b, c, d)		QUARTER_ROUND(TL_F, Td, t, d, c, b, a)
+	#if defined(CRYPTOPP_ALLOW_UNALIGNED_DATA_ACCESS) || defined(CRYPTOPP_ALLOW_RIJNDAEL_UNALIGNED_DATA_ACCESS)
+		#define TL_F(T, i, x)	(*(word32 *)(void *)((byte *)T + x*8 + (6-i)%4+1))
+		#define TL_M(T, i, x)	(*(word32 *)(void *)((byte *)T + x*8 + (i+3)%4+1))
+	#else
+		#define TL_F(T, i, x)	rotrFixed(T[x], (3-i)*8)
+		#define TL_M(T, i, x)	T[i*256 + x]
+	#endif
+#else
+	#define QUARTER_ROUND_FE(t, a, b, c, d)		QUARTER_ROUND(TL_F, Te, t, a, b, c, d)
+	#define QUARTER_ROUND_FD(t, a, b, c, d)		QUARTER_ROUND(TL_F, Td, t, a, b, c, d)
+	#if defined(CRYPTOPP_ALLOW_UNALIGNED_DATA_ACCESS) || defined(CRYPTOPP_ALLOW_RIJNDAEL_UNALIGNED_DATA_ACCESS)
+		#define TL_F(T, i, x)	(*(word32 *)(void *)((byte *)T + x*8 + (4-i)%4))
+		#define TL_M			TL_F
+	#else
+		#define TL_F(T, i, x)	rotrFixed(T[x], i*8)
+		#define TL_M(T, i, x)	T[i*256 + x]
+	#endif
+#endif
+
+
+#define f2(x)   ((x<<1)^(((x>>7)&1)*0x11b))
+#define f4(x)   ((x<<2)^(((x>>6)&1)*0x11b)^(((x>>6)&2)*0x11b))
+#define f8(x)   ((x<<3)^(((x>>5)&1)*0x11b)^(((x>>5)&2)*0x11b)^(((x>>5)&4)*0x11b))
+
+#define f3(x)   (f2(x) ^ x)
+#define f9(x)   (f8(x) ^ x)
+#define fb(x)   (f8(x) ^ f2(x) ^ x)
+#define fd(x)   (f8(x) ^ f4(x) ^ x)
+#define fe(x)   (f8(x) ^ f4(x) ^ f2(x))
+
+void Rijndael::Base::FillEncTable()
+{
+	for (int i=0; i<256; i++)
+	{
+		byte x = Se[i];
+#if defined(CRYPTOPP_ALLOW_UNALIGNED_DATA_ACCESS) || defined(CRYPTOPP_ALLOW_RIJNDAEL_UNALIGNED_DATA_ACCESS)
+		word32 y = word32(x)<<8 | word32(x)<<16 | word32(f2(x))<<24;
+		Te[i] = word64(y | f3(x))<<32 | y;
+#else
+		word32 y = f3(x) | word32(x)<<8 | word32(x)<<16 | word32(f2(x))<<24;
+		for (int j=0; j<4; j++)
+		{
+			Te[i+j*256] = y;
+			y = rotrFixed(y, 8);
+		}
+#endif
+	}
+#if (CRYPTOPP_BOOL_SSE2_ASM_AVAILABLE || defined(CRYPTOPP_X64_MASM_AVAILABLE)) && !defined(CRYPTOPP_DISABLE_RIJNDAEL_ASM)
+	Te[256] = Te[257] = 0;
+#endif
+	s_TeFilled = true;
+}
+
+void Rijndael::Base::FillDecTable()
+{
+	for (int i=0; i<256; i++)
+	{
+		byte x = Sd[i];
+#if defined(CRYPTOPP_ALLOW_UNALIGNED_DATA_ACCESS) || defined(CRYPTOPP_ALLOW_RIJNDAEL_UNALIGNED_DATA_ACCESS)
+		word32 y = word32(fd(x))<<8 | word32(f9(x))<<16 | word32(fe(x))<<24;
+		Td[i] = word64(y | fb(x))<<32 | y | x;
+#else
+		word32 y = fb(x) | word32(fd(x))<<8 | word32(f9(x))<<16 | word32(fe(x))<<24;;
+		for (int j=0; j<4; j++)
+		{
+			Td[i+j*256] = y;
+			y = rotrFixed(y, 8);
+		}
+#endif
+	}
+	s_TdFilled = true;
+}
+
+void Rijndael::Base::UncheckedSetKey(const byte *userKey, unsigned int keylen, const NameValuePairs &)
+{
+	AssertValidKeyLength(keylen);
+
+	m_rounds = keylen/4 + 6;
+	m_key.New(4*(m_rounds+1));
+
+	word32 *rk = m_key;
+
+#if (CRYPTOPP_BOOL_AESNI_INTRINSICS_AVAILABLE && CRYPTOPP_BOOL_SSE4_INTRINSICS_AVAILABLE && (!defined(_MSC_VER) || _MSC_VER >= 1600 || CRYPTOPP_BOOL_X86 || CRYPTOPP_BOOL_X32))
+	// MSVC 2008 SP1 generates bad code for _mm_extract_epi32() when compiling for X64
+	if (HasAESNI() && HasSSE4())
+	{
+		static const word32 rcLE[] = {
+			0x01, 0x02, 0x04, 0x08,
+			0x10, 0x20, 0x40, 0x80,
+			0x1B, 0x36, /* for 128-bit blocks, Rijndael never uses more than 10 rcon values */
+		};
+		const word32 *rc = rcLE;
+
+		__m128i temp = _mm_loadu_si128((__m128i *)(void *)(userKey+keylen-16));
+		memcpy(rk, userKey, keylen);
+
+		while (true)
+		{
+			rk[keylen/4] = rk[0] ^ _mm_extract_epi32(_mm_aeskeygenassist_si128(temp, 0), 3) ^ *(rc++);
+			rk[keylen/4+1] = rk[1] ^ rk[keylen/4];
+			rk[keylen/4+2] = rk[2] ^ rk[keylen/4+1];
+			rk[keylen/4+3] = rk[3] ^ rk[keylen/4+2];
+
+			if (rk + keylen/4 + 4 == m_key.end())
+				break;
+
+			if (keylen == 24)
+			{
+				rk[10] = rk[ 4] ^ rk[ 9];
+				rk[11] = rk[ 5] ^ rk[10];
+				temp = _mm_insert_epi32(temp, rk[11], 3);
+			}
+			else if (keylen == 32)
+			{
+				temp = _mm_insert_epi32(temp, rk[11], 3);
+    			rk[12] = rk[ 4] ^ _mm_extract_epi32(_mm_aeskeygenassist_si128(temp, 0), 2);
+    			rk[13] = rk[ 5] ^ rk[12];
+    			rk[14] = rk[ 6] ^ rk[13];
+    			rk[15] = rk[ 7] ^ rk[14];
+				temp = _mm_insert_epi32(temp, rk[15], 3);
+			}
+			else
+				temp = _mm_insert_epi32(temp, rk[7], 3);
+
+			rk += keylen/4;
+		}
+
+		if (!IsForwardTransformation())
+		{
+			rk = m_key;
+			unsigned int i, j;
+
+#if defined(__SUNPRO_CC) && (__SUNPRO_CC <= 0x5120)
+			// __m128i is an unsigned long long[2], and support for swapping it was not added until C++11.
+			// SunCC 12.1 - 12.3 fail to consume the swap; while SunCC 12.4 consumes it without -std=c++11.
+			vec_swap(*(__m128i *)(rk), *(__m128i *)(rk+4*m_rounds));
+#else
+			std::swap(*(__m128i *)(void *)(rk), *(__m128i *)(void *)(rk+4*m_rounds));
+#endif
+			for (i = 4, j = 4*m_rounds-4; i < j; i += 4, j -= 4)
+			{
+				temp = _mm_aesimc_si128(*(__m128i *)(void *)(rk+i));
+				*(__m128i *)(void *)(rk+i) = _mm_aesimc_si128(*(__m128i *)(void *)(rk+j));
+				*(__m128i *)(void *)(rk+j) = temp;
+			}
+
+			*(__m128i *)(void *)(rk+i) = _mm_aesimc_si128(*(__m128i *)(void *)(rk+i));
+		}
+
+		return;
+	}
+#endif
+
+	GetUserKey(BIG_ENDIAN_ORDER, rk, keylen/4, userKey, keylen);
+	const word32 *rc = rcon;
+	word32 temp;
+
+	while (true)
+	{
+		temp  = rk[keylen/4-1];
+		word32 x = (word32(Se[GETBYTE(temp, 2)]) << 24) ^ (word32(Se[GETBYTE(temp, 1)]) << 16) ^ (word32(Se[GETBYTE(temp, 0)]) << 8) ^ Se[GETBYTE(temp, 3)];
+		rk[keylen/4] = rk[0] ^ x ^ *(rc++);
+		rk[keylen/4+1] = rk[1] ^ rk[keylen/4];
+		rk[keylen/4+2] = rk[2] ^ rk[keylen/4+1];
+		rk[keylen/4+3] = rk[3] ^ rk[keylen/4+2];
+
+		if (rk + keylen/4 + 4 == m_key.end())
+			break;
+
+		if (keylen == 24)
+		{
+			rk[10] = rk[ 4] ^ rk[ 9];
+			rk[11] = rk[ 5] ^ rk[10];
+		}
+		else if (keylen == 32)
+		{
+    		temp = rk[11];
+    		rk[12] = rk[ 4] ^ (word32(Se[GETBYTE(temp, 3)]) << 24) ^ (word32(Se[GETBYTE(temp, 2)]) << 16) ^ (word32(Se[GETBYTE(temp, 1)]) << 8) ^ Se[GETBYTE(temp, 0)];
+    		rk[13] = rk[ 5] ^ rk[12];
+    		rk[14] = rk[ 6] ^ rk[13];
+    		rk[15] = rk[ 7] ^ rk[14];
+		}
+		rk += keylen/4;
+	}
+
+	rk = m_key;
+
+	if (IsForwardTransformation())
+	{
+		if (!s_TeFilled)
+			FillEncTable();
+
+		ConditionalByteReverse(BIG_ENDIAN_ORDER, rk, rk, 16);
+		ConditionalByteReverse(BIG_ENDIAN_ORDER, rk + m_rounds*4, rk + m_rounds*4, 16);
+	}
+	else
+	{
+		if (!s_TdFilled)
+			FillDecTable();
+
+		unsigned int i, j;
+
+#define InverseMixColumn(x)		TL_M(Td, 0, Se[GETBYTE(x, 3)]) ^ TL_M(Td, 1, Se[GETBYTE(x, 2)]) ^ TL_M(Td, 2, Se[GETBYTE(x, 1)]) ^ TL_M(Td, 3, Se[GETBYTE(x, 0)])
+
+		for (i = 4, j = 4*m_rounds-4; i < j; i += 4, j -= 4)
+		{
+			temp = InverseMixColumn(rk[i    ]); rk[i    ] = InverseMixColumn(rk[j    ]); rk[j    ] = temp;
+			temp = InverseMixColumn(rk[i + 1]); rk[i + 1] = InverseMixColumn(rk[j + 1]); rk[j + 1] = temp;
+			temp = InverseMixColumn(rk[i + 2]); rk[i + 2] = InverseMixColumn(rk[j + 2]); rk[j + 2] = temp;
+			temp = InverseMixColumn(rk[i + 3]); rk[i + 3] = InverseMixColumn(rk[j + 3]); rk[j + 3] = temp;
+		}
+
+		rk[i+0] = InverseMixColumn(rk[i+0]);
+		rk[i+1] = InverseMixColumn(rk[i+1]);
+		rk[i+2] = InverseMixColumn(rk[i+2]);
+		rk[i+3] = InverseMixColumn(rk[i+3]);
+
+		temp = ConditionalByteReverse(BIG_ENDIAN_ORDER, rk[0]); rk[0] = ConditionalByteReverse(BIG_ENDIAN_ORDER, rk[4*m_rounds+0]); rk[4*m_rounds+0] = temp;
+		temp = ConditionalByteReverse(BIG_ENDIAN_ORDER, rk[1]); rk[1] = ConditionalByteReverse(BIG_ENDIAN_ORDER, rk[4*m_rounds+1]); rk[4*m_rounds+1] = temp;
+		temp = ConditionalByteReverse(BIG_ENDIAN_ORDER, rk[2]); rk[2] = ConditionalByteReverse(BIG_ENDIAN_ORDER, rk[4*m_rounds+2]); rk[4*m_rounds+2] = temp;
+		temp = ConditionalByteReverse(BIG_ENDIAN_ORDER, rk[3]); rk[3] = ConditionalByteReverse(BIG_ENDIAN_ORDER, rk[4*m_rounds+3]); rk[4*m_rounds+3] = temp;
+	}
+
+#if CRYPTOPP_BOOL_AESNI_INTRINSICS_AVAILABLE
+	if (HasAESNI())
+		ConditionalByteReverse(BIG_ENDIAN_ORDER, rk+4, rk+4, (m_rounds-1)*16);
+#endif
+}
+
+void Rijndael::Enc::ProcessAndXorBlock(const byte *inBlock, const byte *xorBlock, byte *outBlock) const
+{
+#if CRYPTOPP_BOOL_SSE2_ASM_AVAILABLE || defined(CRYPTOPP_X64_MASM_AVAILABLE) || CRYPTOPP_BOOL_AESNI_INTRINSICS_AVAILABLE
+#if (CRYPTOPP_BOOL_SSE2_ASM_AVAILABLE || defined(CRYPTOPP_X64_MASM_AVAILABLE)) && !defined(CRYPTOPP_DISABLE_RIJNDAEL_ASM)
+	if (HasSSE2())
+#else
+	if (HasAESNI())
+#endif
+	{
+		return (void)Rijndael::Enc::AdvancedProcessBlocks(inBlock, xorBlock, outBlock, 16, 0);
+	}
+#endif
+
+	typedef BlockGetAndPut<word32, NativeByteOrder> Block;
+
+	word32 s0, s1, s2, s3, t0, t1, t2, t3;
+	Block::Get(inBlock)(s0)(s1)(s2)(s3);
+
+	const word32 *rk = m_key;
+	s0 ^= rk[0];
+	s1 ^= rk[1];
+	s2 ^= rk[2];
+	s3 ^= rk[3];
+	t0 = rk[4];
+	t1 = rk[5];
+	t2 = rk[6];
+	t3 = rk[7];
+	rk += 8;
+
+	// timing attack countermeasure. see comments at top for more details.
+	// also see http://github.com/weidai11/cryptopp/issues/146
+	const int cacheLineSize = GetCacheLineSize();
+	unsigned int i;
+	volatile word32 _u = 0;
+	word32 u = _u;
+#if defined(CRYPTOPP_ALLOW_UNALIGNED_DATA_ACCESS) || defined(CRYPTOPP_ALLOW_RIJNDAEL_UNALIGNED_DATA_ACCESS)
+	for (i=0; i<2048; i+=cacheLineSize)
+#else
+	for (i=0; i<1024; i+=cacheLineSize)
+#endif
+		u &= *(const word32 *)(const void *)(((const byte *)Te)+i);
+	u &= Te[255];
+	s0 |= u; s1 |= u; s2 |= u; s3 |= u;
+
+	QUARTER_ROUND_FE(s3, t0, t1, t2, t3)
+	QUARTER_ROUND_FE(s2, t3, t0, t1, t2)
+	QUARTER_ROUND_FE(s1, t2, t3, t0, t1)
+	QUARTER_ROUND_FE(s0, t1, t2, t3, t0)
+
+	// Nr - 2 full rounds:
+    unsigned int r = m_rounds/2 - 1;
+    do
+	{
+		s0 = rk[0]; s1 = rk[1]; s2 = rk[2]; s3 = rk[3];
+
+		QUARTER_ROUND_E(t3, s0, s1, s2, s3)
+		QUARTER_ROUND_E(t2, s3, s0, s1, s2)
+		QUARTER_ROUND_E(t1, s2, s3, s0, s1)
+		QUARTER_ROUND_E(t0, s1, s2, s3, s0)
+
+		t0 = rk[4]; t1 = rk[5]; t2 = rk[6]; t3 = rk[7];
+
+		QUARTER_ROUND_E(s3, t0, t1, t2, t3)
+		QUARTER_ROUND_E(s2, t3, t0, t1, t2)
+		QUARTER_ROUND_E(s1, t2, t3, t0, t1)
+		QUARTER_ROUND_E(s0, t1, t2, t3, t0)
+
+        rk += 8;
+    } while (--r);
+
+	word32 tbw[4];
+	byte *const tempBlock = (byte *)tbw;
+
+	QUARTER_ROUND_LE(t2, 15, 2, 5, 8)
+	QUARTER_ROUND_LE(t1, 11, 14, 1, 4)
+	QUARTER_ROUND_LE(t0, 7, 10, 13, 0)
+	QUARTER_ROUND_LE(t3, 3, 6, 9, 12)
+
+	Block::Put(xorBlock, outBlock)(tbw[0]^rk[0])(tbw[1]^rk[1])(tbw[2]^rk[2])(tbw[3]^rk[3]);
+}
+
+void Rijndael::Dec::ProcessAndXorBlock(const byte *inBlock, const byte *xorBlock, byte *outBlock) const
+{
+#if CRYPTOPP_BOOL_AESNI_INTRINSICS_AVAILABLE
+	if (HasAESNI())
+	{
+		Rijndael::Dec::AdvancedProcessBlocks(inBlock, xorBlock, outBlock, 16, 0);
+		return;
+	}
+#endif
+
+	typedef BlockGetAndPut<word32, NativeByteOrder> Block;
+
+	word32 s0, s1, s2, s3, t0, t1, t2, t3;
+	Block::Get(inBlock)(s0)(s1)(s2)(s3);
+
+	const word32 *rk = m_key;
+	s0 ^= rk[0];
+	s1 ^= rk[1];
+	s2 ^= rk[2];
+	s3 ^= rk[3];
+	t0 = rk[4];
+	t1 = rk[5];
+	t2 = rk[6];
+	t3 = rk[7];
+	rk += 8;
+
+	// timing attack countermeasure. see comments at top for more details.
+	// also see http://github.com/weidai11/cryptopp/issues/146
+	const int cacheLineSize = GetCacheLineSize();
+	unsigned int i;
+	volatile word32 _u = 0;
+	word32 u = _u;
+#if defined(CRYPTOPP_ALLOW_UNALIGNED_DATA_ACCESS) || defined(CRYPTOPP_ALLOW_RIJNDAEL_UNALIGNED_DATA_ACCESS)
+	for (i=0; i<2048; i+=cacheLineSize)
+#else
+	for (i=0; i<1024; i+=cacheLineSize)
+#endif
+		u &= *(const word32 *)(const void *)(((const byte *)Td)+i);
+	u &= Td[255];
+	s0 |= u; s1 |= u; s2 |= u; s3 |= u;
+
+	QUARTER_ROUND_FD(s3, t2, t1, t0, t3)
+	QUARTER_ROUND_FD(s2, t1, t0, t3, t2)
+	QUARTER_ROUND_FD(s1, t0, t3, t2, t1)
+	QUARTER_ROUND_FD(s0, t3, t2, t1, t0)
+
+	// Nr - 2 full rounds:
+    unsigned int r = m_rounds/2 - 1;
+    do
+	{
+		s0 = rk[0]; s1 = rk[1]; s2 = rk[2]; s3 = rk[3];
+
+		QUARTER_ROUND_D(t3, s2, s1, s0, s3)
+		QUARTER_ROUND_D(t2, s1, s0, s3, s2)
+		QUARTER_ROUND_D(t1, s0, s3, s2, s1)
+		QUARTER_ROUND_D(t0, s3, s2, s1, s0)
+
+		t0 = rk[4]; t1 = rk[5]; t2 = rk[6]; t3 = rk[7];
+
+		QUARTER_ROUND_D(s3, t2, t1, t0, t3)
+		QUARTER_ROUND_D(s2, t1, t0, t3, t2)
+		QUARTER_ROUND_D(s1, t0, t3, t2, t1)
+		QUARTER_ROUND_D(s0, t3, t2, t1, t0)
+
+        rk += 8;
+    } while (--r);
+
+#if !(defined(CRYPTOPP_ALLOW_UNALIGNED_DATA_ACCESS) || defined(CRYPTOPP_ALLOW_RIJNDAEL_UNALIGNED_DATA_ACCESS))
+	// timing attack countermeasure. see comments at top for more details
+	// If CRYPTOPP_ALLOW_UNALIGNED_DATA_ACCESS is defined,
+	// QUARTER_ROUND_LD will use Td, which is already preloaded.
+	u = _u;
+	for (i=0; i<256; i+=cacheLineSize)
+		u &= *(const word32 *)(const void *)(Sd+i);
+	u &= *(const word32 *)(const void *)(Sd+252);
+	t0 |= u; t1 |= u; t2 |= u; t3 |= u;
+#endif
+
+	word32 tbw[4];
+	byte *const tempBlock = (byte *)tbw;
+
+	QUARTER_ROUND_LD(t2, 7, 2, 13, 8)
+	QUARTER_ROUND_LD(t1, 3, 14, 9, 4)
+	QUARTER_ROUND_LD(t0, 15, 10, 5, 0)
+	QUARTER_ROUND_LD(t3, 11, 6, 1, 12)
+
+	Block::Put(xorBlock, outBlock)(tbw[0]^rk[0])(tbw[1]^rk[1])(tbw[2]^rk[2])(tbw[3]^rk[3]);
+}
+
+// ************************* Assembly Code ************************************
+
+#if CRYPTOPP_MSC_VERSION
+# pragma warning(disable: 4731)	// frame pointer register 'ebp' modified by inline assembly code
+#endif
+
+#endif // #ifndef CRYPTOPP_GENERATE_X64_MASM
+
+#if CRYPTOPP_BOOL_SSE2_ASM_AVAILABLE && !defined(CRYPTOPP_DISABLE_RIJNDAEL_ASM)
+
+CRYPTOPP_NAKED void CRYPTOPP_FASTCALL Rijndael_Enc_AdvancedProcessBlocks(void *locals, const word32 *k)
+{
+	CRYPTOPP_UNUSED(locals); CRYPTOPP_UNUSED(k);
+
+#if CRYPTOPP_BOOL_X86 || CRYPTOPP_BOOL_X32
+
+#define L_REG			esp
+#define L_INDEX(i)		(L_REG+768+i)
+#define L_INXORBLOCKS	L_INBLOCKS+4
+#define L_OUTXORBLOCKS	L_INBLOCKS+8
+#define L_OUTBLOCKS		L_INBLOCKS+12
+#define L_INCREMENTS	L_INDEX(16*15)
+#define L_SP			L_INDEX(16*16)
+#define L_LENGTH		L_INDEX(16*16+4)
+#define L_KEYS_BEGIN	L_INDEX(16*16+8)
+
+#define MOVD			movd
+#define MM(i)			mm##i
+
+#define MXOR(a,b,c)	\
+	AS2(	movzx	esi, b)\
+	AS2(	movd	mm7, DWORD PTR [AS_REG_7+8*WORD_REG(si)+MAP0TO4(c)])\
+	AS2(	pxor	MM(a), mm7)\
+
+#define MMOV(a,b,c)	\
+	AS2(	movzx	esi, b)\
+	AS2(	movd	MM(a), DWORD PTR [AS_REG_7+8*WORD_REG(si)+MAP0TO4(c)])\
+
+#else
+
+#define L_REG			r8
+#define L_INDEX(i)		(L_REG+i)
+#define L_INXORBLOCKS	L_INBLOCKS+8
+#define L_OUTXORBLOCKS	L_INBLOCKS+16
+#define L_OUTBLOCKS		L_INBLOCKS+24
+#define L_INCREMENTS	L_INDEX(16*16)
+#define L_LENGTH		L_INDEX(16*18+8)
+#define L_KEYS_BEGIN	L_INDEX(16*19)
+
+#define MOVD			mov
+#define MM_0			r9d
+#define MM_1			r12d
+#ifdef __GNUC__
+#define MM_2			r11d
+#else
+#define MM_2			r10d
+#endif
+#define MM(i)			MM_##i
+
+#define MXOR(a,b,c)	\
+	AS2(	movzx	esi, b)\
+	AS2(	xor		MM(a), DWORD PTR [AS_REG_7+8*WORD_REG(si)+MAP0TO4(c)])\
+
+#define MMOV(a,b,c)	\
+	AS2(	movzx	esi, b)\
+	AS2(	mov		MM(a), DWORD PTR [AS_REG_7+8*WORD_REG(si)+MAP0TO4(c)])\
+
+#endif
+
+#define L_SUBKEYS		L_INDEX(0)
+#define L_SAVED_X		L_SUBKEYS
+#define L_KEY12			L_INDEX(16*12)
+#define L_LASTROUND		L_INDEX(16*13)
+#define L_INBLOCKS		L_INDEX(16*14)
+#define MAP0TO4(i)		(ASM_MOD(i+3,4)+1)
+
+#define XOR(a,b,c)	\
+	AS2(	movzx	esi, b)\
+	AS2(	xor		a, DWORD PTR [AS_REG_7+8*WORD_REG(si)+MAP0TO4(c)])\
+
+#define MOV(a,b,c)	\
+	AS2(	movzx	esi, b)\
+	AS2(	mov		a, DWORD PTR [AS_REG_7+8*WORD_REG(si)+MAP0TO4(c)])\
+
+#ifdef CRYPTOPP_GENERATE_X64_MASM
+		ALIGN   8
+	Rijndael_Enc_AdvancedProcessBlocks	PROC FRAME
+		rex_push_reg rsi
+		push_reg rdi
+		push_reg rbx
+		push_reg r12
+		.endprolog
+		mov L_REG, rcx
+		mov AS_REG_7, ?Te@rdtable@CryptoPP@@3PA_KA
+		mov edi, DWORD PTR [?g_cacheLineSize@CryptoPP@@3IA]
+#elif defined(__GNUC__)
+	__asm__ __volatile__
+	(
+	INTEL_NOPREFIX
+	#if CRYPTOPP_BOOL_X64
+	AS2(	mov		L_REG, rcx)
+	#endif
+	AS_PUSH_IF86(bx)
+	AS_PUSH_IF86(bp)
+	AS2(	mov		AS_REG_7, WORD_REG(si))
+#else
+	AS_PUSH_IF86(si)
+	AS_PUSH_IF86(di)
+	AS_PUSH_IF86(bx)
+	AS_PUSH_IF86(bp)
+	AS2(	lea		AS_REG_7, [Te])
+	AS2(	mov		edi, [g_cacheLineSize])
+#endif
+
+#if CRYPTOPP_BOOL_X86 || CRYPTOPP_BOOL_X32
+	AS2(	mov		[ecx+16*12+16*4], esp)	// save esp to L_SP
+	AS2(	lea		esp, [ecx-768])
+#endif
+
+	// copy subkeys to stack
+	AS2(	mov		WORD_REG(si), [L_KEYS_BEGIN])
+	AS2(	mov		WORD_REG(ax), 16)
+	AS2(	and		WORD_REG(ax), WORD_REG(si))
+	AS2(	movdqa	xmm3, XMMWORD_PTR [WORD_REG(dx)+16+WORD_REG(ax)])	// subkey 1 (non-counter) or 2 (counter)
+	AS2(	movdqa	[L_KEY12], xmm3)
+	AS2(	lea		WORD_REG(ax), [WORD_REG(dx)+WORD_REG(ax)+2*16])
+	AS2(	sub		WORD_REG(ax), WORD_REG(si))
+	ASL(0)
+	AS2(	movdqa	xmm0, [WORD_REG(ax)+WORD_REG(si)])
+	AS2(	movdqa	XMMWORD_PTR [L_SUBKEYS+WORD_REG(si)], xmm0)
+	AS2(	add		WORD_REG(si), 16)
+	AS2(	cmp		WORD_REG(si), 16*12)
+	ATT_NOPREFIX
+	ASJ(	jl,		0, b)
+	INTEL_NOPREFIX
+
+	// read subkeys 0, 1 and last
+	AS2(	movdqa	xmm4, [WORD_REG(ax)+WORD_REG(si)])	// last subkey
+	AS2(	movdqa	xmm1, [WORD_REG(dx)])			// subkey 0
+	AS2(	MOVD	MM(1), [WORD_REG(dx)+4*4])		// 0,1,2,3
+	AS2(	mov		ebx, [WORD_REG(dx)+5*4])		// 4,5,6,7
+	AS2(	mov		ecx, [WORD_REG(dx)+6*4])		// 8,9,10,11
+	AS2(	mov		edx, [WORD_REG(dx)+7*4])		// 12,13,14,15
+
+	// load table into cache
+	AS2(	xor		WORD_REG(ax), WORD_REG(ax))
+	ASL(9)
+	AS2(	mov		esi, [AS_REG_7+WORD_REG(ax)])
+	AS2(	add		WORD_REG(ax), WORD_REG(di))
+	AS2(	mov		esi, [AS_REG_7+WORD_REG(ax)])
+	AS2(	add		WORD_REG(ax), WORD_REG(di))
+	AS2(	mov		esi, [AS_REG_7+WORD_REG(ax)])
+	AS2(	add		WORD_REG(ax), WORD_REG(di))
+	AS2(	mov		esi, [AS_REG_7+WORD_REG(ax)])
+	AS2(	add		WORD_REG(ax), WORD_REG(di))
+	AS2(	cmp		WORD_REG(ax), 2048)
+	ATT_NOPREFIX
+	ASJ(	jl,		9, b)
+	INTEL_NOPREFIX
+	AS1(	lfence)
+
+	AS2(	test	DWORD PTR [L_LENGTH], 1)
+	ATT_NOPREFIX
+	ASJ(	jz,		8, f)
+	INTEL_NOPREFIX
+
+	// counter mode one-time setup
+	AS2(	mov		WORD_REG(si), [L_INBLOCKS])
+	AS2(	movdqu	xmm2, [WORD_REG(si)])	// counter
+	AS2(	pxor	xmm2, xmm1)
+	AS2(	psrldq	xmm1, 14)
+	AS2(	movd	eax, xmm1)
+	AS2(	mov		al, BYTE PTR [WORD_REG(si)+15])
+	AS2(	MOVD	MM(2), eax)
+#if CRYPTOPP_BOOL_X86 || CRYPTOPP_BOOL_X32
+	AS2(	mov		eax, 1)
+	AS2(	movd	mm3, eax)
+#endif
+
+	// partial first round, in: xmm2(15,14,13,12;11,10,9,8;7,6,5,4;3,2,1,0), out: mm1, ebx, ecx, edx
+	AS2(	movd	eax, xmm2)
+	AS2(	psrldq	xmm2, 4)
+	AS2(	movd	edi, xmm2)
+	AS2(	psrldq	xmm2, 4)
+		MXOR(		1, al, 0)		// 0
+		XOR(		edx, ah, 1)		// 1
+	AS2(	shr		eax, 16)
+		XOR(		ecx, al, 2)		// 2
+		XOR(		ebx, ah, 3)		// 3
+	AS2(	mov		eax, edi)
+	AS2(	movd	edi, xmm2)
+	AS2(	psrldq	xmm2, 4)
+		XOR(		ebx, al, 0)		// 4
+		MXOR(		1, ah, 1)		// 5
+	AS2(	shr		eax, 16)
+		XOR(		edx, al, 2)		// 6
+		XOR(		ecx, ah, 3)		// 7
+	AS2(	mov		eax, edi)
+	AS2(	movd	edi, xmm2)
+		XOR(		ecx, al, 0)		// 8
+		XOR(		ebx, ah, 1)		// 9
+	AS2(	shr		eax, 16)
+		MXOR(		1, al, 2)		// 10
+		XOR(		edx, ah, 3)		// 11
+	AS2(	mov		eax, edi)
+		XOR(		edx, al, 0)		// 12
+		XOR(		ecx, ah, 1)		// 13
+	AS2(	shr		eax, 16)
+		XOR(		ebx, al, 2)		// 14
+	AS2(	psrldq	xmm2, 3)
+
+	// partial second round, in: ebx(4,5,6,7), ecx(8,9,10,11), edx(12,13,14,15), out: eax, ebx, edi, mm0
+	AS2(	mov		eax, [L_KEY12+0*4])
+	AS2(	mov		edi, [L_KEY12+2*4])
+	AS2(	MOVD	MM(0), [L_KEY12+3*4])
+		MXOR(	0, cl, 3)	/* 11 */
+		XOR(	edi, bl, 3)	/* 7 */
+		MXOR(	0, bh, 2)	/* 6 */
+	AS2(	shr ebx, 16)	/* 4,5 */
+		XOR(	eax, bl, 1)	/* 5 */
+		MOV(	ebx, bh, 0)	/* 4 */
+	AS2(	xor		ebx, [L_KEY12+1*4])
+		XOR(	eax, ch, 2)	/* 10 */
+	AS2(	shr ecx, 16)	/* 8,9 */
+		XOR(	eax, dl, 3)	/* 15 */
+		XOR(	ebx, dh, 2)	/* 14 */
+	AS2(	shr edx, 16)	/* 12,13 */
+		XOR(	edi, ch, 0)	/* 8 */
+		XOR(	ebx, cl, 1)	/* 9 */
+		XOR(	edi, dl, 1)	/* 13 */
+		MXOR(	0, dh, 0)	/* 12 */
+
+	AS2(	movd	ecx, xmm2)
+	AS2(	MOVD	edx, MM(1))
+	AS2(	MOVD	[L_SAVED_X+3*4], MM(0))
+	AS2(	mov		[L_SAVED_X+0*4], eax)
+	AS2(	mov		[L_SAVED_X+1*4], ebx)
+	AS2(	mov		[L_SAVED_X+2*4], edi)
+	ATT_NOPREFIX
+	ASJ(	jmp,	5, f)
+	INTEL_NOPREFIX
+	ASL(3)
+	// non-counter mode per-block setup
+	AS2(	MOVD	MM(1), [L_KEY12+0*4])	// 0,1,2,3
+	AS2(	mov		ebx, [L_KEY12+1*4])		// 4,5,6,7
+	AS2(	mov		ecx, [L_KEY12+2*4])		// 8,9,10,11
+	AS2(	mov		edx, [L_KEY12+3*4])		// 12,13,14,15
+	ASL(8)
+	AS2(	mov		WORD_REG(ax), [L_INBLOCKS])
+	AS2(	movdqu	xmm2, [WORD_REG(ax)])
+	AS2(	mov		WORD_REG(si), [L_INXORBLOCKS])
+	AS2(	movdqu	xmm5, [WORD_REG(si)])
+	AS2(	pxor	xmm2, xmm1)
+	AS2(	pxor	xmm2, xmm5)
+
+	// first round, in: xmm2(15,14,13,12;11,10,9,8;7,6,5,4;3,2,1,0), out: eax, ebx, ecx, edx
+	AS2(	movd	eax, xmm2)
+	AS2(	psrldq	xmm2, 4)
+	AS2(	movd	edi, xmm2)
+	AS2(	psrldq	xmm2, 4)
+		MXOR(		1, al, 0)		// 0
+		XOR(		edx, ah, 1)		// 1
+	AS2(	shr		eax, 16)
+		XOR(		ecx, al, 2)		// 2
+		XOR(		ebx, ah, 3)		// 3
+	AS2(	mov		eax, edi)
+	AS2(	movd	edi, xmm2)
+	AS2(	psrldq	xmm2, 4)
+		XOR(		ebx, al, 0)		// 4
+		MXOR(		1, ah, 1)		// 5
+	AS2(	shr		eax, 16)
+		XOR(		edx, al, 2)		// 6
+		XOR(		ecx, ah, 3)		// 7
+	AS2(	mov		eax, edi)
+	AS2(	movd	edi, xmm2)
+		XOR(		ecx, al, 0)		// 8
+		XOR(		ebx, ah, 1)		// 9
+	AS2(	shr		eax, 16)
+		MXOR(		1, al, 2)		// 10
+		XOR(		edx, ah, 3)		// 11
+	AS2(	mov		eax, edi)
+		XOR(		edx, al, 0)		// 12
+		XOR(		ecx, ah, 1)		// 13
+	AS2(	shr		eax, 16)
+		XOR(		ebx, al, 2)		// 14
+		MXOR(		1, ah, 3)		// 15
+	AS2(	MOVD	eax, MM(1))
+
+	AS2(	add		L_REG, [L_KEYS_BEGIN])
+	AS2(	add		L_REG, 4*16)
+	ATT_NOPREFIX
+	ASJ(	jmp,	2, f)
+	INTEL_NOPREFIX
+	ASL(1)
+	// counter-mode per-block setup
+	AS2(	MOVD	ecx, MM(2))
+	AS2(	MOVD	edx, MM(1))
+	AS2(	mov		eax, [L_SAVED_X+0*4])
+	AS2(	mov		ebx, [L_SAVED_X+1*4])
+	AS2(	xor		cl, ch)
+	AS2(	and		WORD_REG(cx), 255)
+	ASL(5)
+#if CRYPTOPP_BOOL_X86 || CRYPTOPP_BOOL_X32
+	AS2(	paddb	MM(2), mm3)
+#else
+	AS2(	add		MM(2), 1)
+#endif
+	// remaining part of second round, in: edx(previous round),esi(keyed counter byte) eax,ebx,[L_SAVED_X+2*4],[L_SAVED_X+3*4], out: eax,ebx,ecx,edx
+	AS2(	xor		edx, DWORD PTR [AS_REG_7+WORD_REG(cx)*8+3])
+		XOR(		ebx, dl, 3)
+		MOV(		ecx, dh, 2)
+	AS2(	shr		edx, 16)
+	AS2(	xor		ecx, [L_SAVED_X+2*4])
+		XOR(		eax, dh, 0)
+		MOV(		edx, dl, 1)
+	AS2(	xor		edx, [L_SAVED_X+3*4])
+
+	AS2(	add		L_REG, [L_KEYS_BEGIN])
+	AS2(	add		L_REG, 3*16)
+	ATT_NOPREFIX
+	ASJ(	jmp,	4, f)
+	INTEL_NOPREFIX
+
+// in: eax(0,1,2,3), ebx(4,5,6,7), ecx(8,9,10,11), edx(12,13,14,15)
+// out: eax, ebx, edi, mm0
+#define ROUND()		\
+		MXOR(	0, cl, 3)	/* 11 */\
+	AS2(	mov	cl, al)		/* 8,9,10,3 */\
+		XOR(	edi, ah, 2)	/* 2 */\
+	AS2(	shr eax, 16)	/* 0,1 */\
+		XOR(	edi, bl, 3)	/* 7 */\
+		MXOR(	0, bh, 2)	/* 6 */\
+	AS2(	shr ebx, 16)	/* 4,5 */\
+		MXOR(	0, al, 1)	/* 1 */\
+		MOV(	eax, ah, 0)	/* 0 */\
+		XOR(	eax, bl, 1)	/* 5 */\
+		MOV(	ebx, bh, 0)	/* 4 */\
+		XOR(	eax, ch, 2)	/* 10 */\
+		XOR(	ebx, cl, 3)	/* 3 */\
+	AS2(	shr ecx, 16)	/* 8,9 */\
+		XOR(	eax, dl, 3)	/* 15 */\
+		XOR(	ebx, dh, 2)	/* 14 */\
+	AS2(	shr edx, 16)	/* 12,13 */\
+		XOR(	edi, ch, 0)	/* 8 */\
+		XOR(	ebx, cl, 1)	/* 9 */\
+		XOR(	edi, dl, 1)	/* 13 */\
+		MXOR(	0, dh, 0)	/* 12 */\
+
+	ASL(2)	// 2-round loop
+	AS2(	MOVD	MM(0), [L_SUBKEYS-4*16+3*4])
+	AS2(	mov		edi, [L_SUBKEYS-4*16+2*4])
+	ROUND()
+	AS2(	mov		ecx, edi)
+	AS2(	xor		eax, [L_SUBKEYS-4*16+0*4])
+	AS2(	xor		ebx, [L_SUBKEYS-4*16+1*4])
+	AS2(	MOVD	edx, MM(0))
+
+	ASL(4)
+	AS2(	MOVD	MM(0), [L_SUBKEYS-4*16+7*4])
+	AS2(	mov		edi, [L_SUBKEYS-4*16+6*4])
+	ROUND()
+	AS2(	mov		ecx, edi)
+	AS2(	xor		eax, [L_SUBKEYS-4*16+4*4])
+	AS2(	xor		ebx, [L_SUBKEYS-4*16+5*4])
+	AS2(	MOVD	edx, MM(0))
+
+	AS2(	add		L_REG, 32)
+	AS2(	test	L_REG, 255)
+	ATT_NOPREFIX
+	ASJ(	jnz,	2, b)
+	INTEL_NOPREFIX
+	AS2(	sub		L_REG, 16*16)
+
+#define LAST(a, b, c)												\
+	AS2(	movzx	esi, a											)\
+	AS2(	movzx	edi, BYTE PTR [AS_REG_7+WORD_REG(si)*8+1]	)\
+	AS2(	movzx	esi, b											)\
+	AS2(	xor		edi, DWORD PTR [AS_REG_7+WORD_REG(si)*8+0]	)\
+	AS2(	mov		WORD PTR [L_LASTROUND+c], di					)\
+
+	// last round
+	LAST(ch, dl, 2)
+	LAST(dh, al, 6)
+	AS2(	shr		edx, 16)
+	LAST(ah, bl, 10)
+	AS2(	shr		eax, 16)
+	LAST(bh, cl, 14)
+	AS2(	shr		ebx, 16)
+	LAST(dh, al, 12)
+	AS2(	shr		ecx, 16)
+	LAST(ah, bl, 0)
+	LAST(bh, cl, 4)
+	LAST(ch, dl, 8)
+
+	AS2(	mov		WORD_REG(ax), [L_OUTXORBLOCKS])
+	AS2(	mov		WORD_REG(bx), [L_OUTBLOCKS])
+
+	AS2(	mov		WORD_REG(cx), [L_LENGTH])
+	AS2(	sub		WORD_REG(cx), 16)
+
+	AS2(	movdqu	xmm2, [WORD_REG(ax)])
+	AS2(	pxor	xmm2, xmm4)
+
+#if CRYPTOPP_BOOL_X86 || CRYPTOPP_BOOL_X32
+	AS2(	movdqa	xmm0, [L_INCREMENTS])
+	AS2(	paddd	xmm0, [L_INBLOCKS])
+	AS2(	movdqa	[L_INBLOCKS], xmm0)
+#else
+	AS2(	movdqa	xmm0, [L_INCREMENTS+16])
+	AS2(	paddq	xmm0, [L_INBLOCKS+16])
+	AS2(	movdqa	[L_INBLOCKS+16], xmm0)
+#endif
+
+	AS2(	pxor	xmm2, [L_LASTROUND])
+	AS2(	movdqu	[WORD_REG(bx)], xmm2)
+
+	ATT_NOPREFIX
+	ASJ(	jle,	7, f)
+	INTEL_NOPREFIX
+	AS2(	mov		[L_LENGTH], WORD_REG(cx))
+	AS2(	test	WORD_REG(cx), 1)
+	ATT_NOPREFIX
+	ASJ(	jnz,	1, b)
+	INTEL_NOPREFIX
+#if CRYPTOPP_BOOL_X64
+	AS2(	movdqa	xmm0, [L_INCREMENTS])
+	AS2(	paddq	xmm0, [L_INBLOCKS])
+	AS2(	movdqa	[L_INBLOCKS], xmm0)
+#endif
+	ATT_NOPREFIX
+	ASJ(	jmp,	3, b)
+	INTEL_NOPREFIX
+
+	ASL(7)
+	// erase keys on stack
+	AS2(	xorps	xmm0, xmm0)
+	AS2(	lea		WORD_REG(ax), [L_SUBKEYS+7*16])
+	AS2(	movaps	[WORD_REG(ax)-7*16], xmm0)
+	AS2(	movaps	[WORD_REG(ax)-6*16], xmm0)
+	AS2(	movaps	[WORD_REG(ax)-5*16], xmm0)
+	AS2(	movaps	[WORD_REG(ax)-4*16], xmm0)
+	AS2(	movaps	[WORD_REG(ax)-3*16], xmm0)
+	AS2(	movaps	[WORD_REG(ax)-2*16], xmm0)
+	AS2(	movaps	[WORD_REG(ax)-1*16], xmm0)
+	AS2(	movaps	[WORD_REG(ax)+0*16], xmm0)
+	AS2(	movaps	[WORD_REG(ax)+1*16], xmm0)
+	AS2(	movaps	[WORD_REG(ax)+2*16], xmm0)
+	AS2(	movaps	[WORD_REG(ax)+3*16], xmm0)
+	AS2(	movaps	[WORD_REG(ax)+4*16], xmm0)
+	AS2(	movaps	[WORD_REG(ax)+5*16], xmm0)
+	AS2(	movaps	[WORD_REG(ax)+6*16], xmm0)
+#if CRYPTOPP_BOOL_X86 || CRYPTOPP_BOOL_X32
+	AS2(	mov		esp, [L_SP])
+	AS1(	emms)
+#endif
+	AS_POP_IF86(bp)
+	AS_POP_IF86(bx)
+#if defined(_MSC_VER) && CRYPTOPP_BOOL_X86
+	AS_POP_IF86(di)
+	AS_POP_IF86(si)
+	AS1(ret)
+#endif
+#ifdef CRYPTOPP_GENERATE_X64_MASM
+	pop r12
+	pop rbx
+	pop rdi
+	pop rsi
+	ret
+	Rijndael_Enc_AdvancedProcessBlocks ENDP
+#endif
+#ifdef __GNUC__
+	ATT_PREFIX
+	:
+	: "c" (locals), "d" (k), "S" (Te), "D" (g_cacheLineSize)
+	: "memory", "cc", "%eax"
+	#if CRYPTOPP_BOOL_X64
+		, "%rbx", "%r8", "%r9", "%r10", "%r11", "%r12"
+	#endif
+	);
+#endif
+}
+
+#endif
+
+#ifndef CRYPTOPP_GENERATE_X64_MASM
+
+#ifdef CRYPTOPP_X64_MASM_AVAILABLE
+extern "C" {
+void Rijndael_Enc_AdvancedProcessBlocks(void *locals, const word32 *k);
+}
+#endif
+
+#if CRYPTOPP_BOOL_X64 || CRYPTOPP_BOOL_X32 || CRYPTOPP_BOOL_X86
+
+/* Determine whether the range between begin and end overlaps
+ * with the same 4k block offsets as the Te table.
+ */
+static inline bool AliasedWithTable(const byte *begin, const byte *end)
+{
+	size_t s0 = size_t(begin)%4096, s1 = size_t(end)%4096;
+	size_t t0 = size_t(Te)%4096, t1 = (size_t(Te)+sizeof(Te))%4096;
+	if (t1 > t0)
+		return (s0 >= t0 && s0 < t1) || (s1 > t0 && s1 <= t1);
+	else
+		return (s0 < t1 || s1 <= t1) || (s0 >= t0 || s1 > t0);
+}
+
+#if CRYPTOPP_BOOL_AESNI_INTRINSICS_AVAILABLE
+
+inline void AESNI_Enc_Block(__m128i &block, MAYBE_CONST __m128i *subkeys, unsigned int rounds)
+{
+	block = _mm_xor_si128(block, subkeys[0]);
+	for (unsigned int i=1; i<rounds-1; i+=2)
+	{
+		block = _mm_aesenc_si128(block, subkeys[i]);
+		block = _mm_aesenc_si128(block, subkeys[i+1]);
+	}
+	block = _mm_aesenc_si128(block, subkeys[rounds-1]);
+	block = _mm_aesenclast_si128(block, subkeys[rounds]);
+}
+
+inline void AESNI_Enc_4_Blocks(__m128i &block0, __m128i &block1, __m128i &block2, __m128i &block3, MAYBE_CONST __m128i *subkeys, unsigned int rounds)
+{
+	__m128i rk = subkeys[0];
+	block0 = _mm_xor_si128(block0, rk);
+	block1 = _mm_xor_si128(block1, rk);
+	block2 = _mm_xor_si128(block2, rk);
+	block3 = _mm_xor_si128(block3, rk);
+	for (unsigned int i=1; i<rounds; i++)
+	{
+		rk = subkeys[i];
+		block0 = _mm_aesenc_si128(block0, rk);
+		block1 = _mm_aesenc_si128(block1, rk);
+		block2 = _mm_aesenc_si128(block2, rk);
+		block3 = _mm_aesenc_si128(block3, rk);
+	}
+	rk = subkeys[rounds];
+	block0 = _mm_aesenclast_si128(block0, rk);
+	block1 = _mm_aesenclast_si128(block1, rk);
+	block2 = _mm_aesenclast_si128(block2, rk);
+	block3 = _mm_aesenclast_si128(block3, rk);
+}
+
+inline void AESNI_Dec_Block(__m128i &block, MAYBE_CONST __m128i *subkeys, unsigned int rounds)
+{
+	block = _mm_xor_si128(block, subkeys[0]);
+	for (unsigned int i=1; i<rounds-1; i+=2)
+	{
+		block = _mm_aesdec_si128(block, subkeys[i]);
+		block = _mm_aesdec_si128(block, subkeys[i+1]);
+	}
+	block = _mm_aesdec_si128(block, subkeys[rounds-1]);
+	block = _mm_aesdeclast_si128(block, subkeys[rounds]);
+}
+
+inline void AESNI_Dec_4_Blocks(__m128i &block0, __m128i &block1, __m128i &block2, __m128i &block3, MAYBE_CONST __m128i *subkeys, unsigned int rounds)
+{
+	__m128i rk = subkeys[0];
+	block0 = _mm_xor_si128(block0, rk);
+	block1 = _mm_xor_si128(block1, rk);
+	block2 = _mm_xor_si128(block2, rk);
+	block3 = _mm_xor_si128(block3, rk);
+	for (unsigned int i=1; i<rounds; i++)
+	{
+		rk = subkeys[i];
+		block0 = _mm_aesdec_si128(block0, rk);
+		block1 = _mm_aesdec_si128(block1, rk);
+		block2 = _mm_aesdec_si128(block2, rk);
+		block3 = _mm_aesdec_si128(block3, rk);
+	}
+	rk = subkeys[rounds];
+	block0 = _mm_aesdeclast_si128(block0, rk);
+	block1 = _mm_aesdeclast_si128(block1, rk);
+	block2 = _mm_aesdeclast_si128(block2, rk);
+	block3 = _mm_aesdeclast_si128(block3, rk);
+}
+
+CRYPTOPP_ALIGN_DATA(16)
+static const word32 s_one[] = {0, 0, 0, 1<<24};
+
+template <typename F1, typename F4>
+inline size_t AESNI_AdvancedProcessBlocks(F1 func1, F4 func4, MAYBE_CONST __m128i *subkeys, unsigned int rounds, const byte *inBlocks, const byte *xorBlocks, byte *outBlocks, size_t length, word32 flags)
+{
+	size_t blockSize = 16;
+	size_t inIncrement = (flags & (BlockTransformation::BT_InBlockIsCounter|BlockTransformation::BT_DontIncrementInOutPointers)) ? 0 : blockSize;
+	size_t xorIncrement = xorBlocks ? blockSize : 0;
+	size_t outIncrement = (flags & BlockTransformation::BT_DontIncrementInOutPointers) ? 0 : blockSize;
+
+	if (flags & BlockTransformation::BT_ReverseDirection)
+	{
+		CRYPTOPP_ASSERT(length % blockSize == 0);
+		inBlocks += length - blockSize;
+		xorBlocks += length - blockSize;
+		outBlocks += length - blockSize;
+		inIncrement = 0-inIncrement;
+		xorIncrement = 0-xorIncrement;
+		outIncrement = 0-outIncrement;
+	}
+
+	if (flags & BlockTransformation::BT_AllowParallel)
+	{
+		while (length >= 4*blockSize)
+		{
+			__m128i block0 = _mm_loadu_si128((const __m128i *)(const void *)inBlocks), block1, block2, block3;
+			if (flags & BlockTransformation::BT_InBlockIsCounter)
+			{
+				const __m128i be1 = *(const __m128i *)(const void *)s_one;
+				block1 = _mm_add_epi32(block0, be1);
+				block2 = _mm_add_epi32(block1, be1);
+				block3 = _mm_add_epi32(block2, be1);
+				_mm_storeu_si128((__m128i *)(void *)inBlocks, _mm_add_epi32(block3, be1));
+			}
+			else
+			{
+				inBlocks += inIncrement;
+				block1 = _mm_loadu_si128((const __m128i *)(const void *)inBlocks);
+				inBlocks += inIncrement;
+				block2 = _mm_loadu_si128((const __m128i *)(const void *)inBlocks);
+				inBlocks += inIncrement;
+				block3 = _mm_loadu_si128((const __m128i *)(const void *)inBlocks);
+				inBlocks += inIncrement;
+			}
+
+			if (flags & BlockTransformation::BT_XorInput)
+			{
+				block0 = _mm_xor_si128(block0, _mm_loadu_si128((const __m128i *)(const void *)xorBlocks));
+				xorBlocks += xorIncrement;
+				block1 = _mm_xor_si128(block1, _mm_loadu_si128((const __m128i *)(const void *)xorBlocks));
+				xorBlocks += xorIncrement;
+				block2 = _mm_xor_si128(block2, _mm_loadu_si128((const __m128i *)(const void *)xorBlocks));
+				xorBlocks += xorIncrement;
+				block3 = _mm_xor_si128(block3, _mm_loadu_si128((const __m128i *)(const void *)xorBlocks));
+				xorBlocks += xorIncrement;
+			}
+
+			func4(block0, block1, block2, block3, subkeys, rounds);
+
+			if (xorBlocks && !(flags & BlockTransformation::BT_XorInput))
+			{
+				block0 = _mm_xor_si128(block0, _mm_loadu_si128((const __m128i *)(const void *)xorBlocks));
+				xorBlocks += xorIncrement;
+				block1 = _mm_xor_si128(block1, _mm_loadu_si128((const __m128i *)(const void *)xorBlocks));
+				xorBlocks += xorIncrement;
+				block2 = _mm_xor_si128(block2, _mm_loadu_si128((const __m128i *)(const void *)xorBlocks));
+				xorBlocks += xorIncrement;
+				block3 = _mm_xor_si128(block3, _mm_loadu_si128((const __m128i *)(const void *)xorBlocks));
+				xorBlocks += xorIncrement;
+			}
+
+			_mm_storeu_si128((__m128i *)(void *)outBlocks, block0);
+			outBlocks += outIncrement;
+			_mm_storeu_si128((__m128i *)(void *)outBlocks, block1);
+			outBlocks += outIncrement;
+			_mm_storeu_si128((__m128i *)(void *)outBlocks, block2);
+			outBlocks += outIncrement;
+			_mm_storeu_si128((__m128i *)(void *)outBlocks, block3);
+			outBlocks += outIncrement;
+
+			length -= 4*blockSize;
+		}
+	}
+
+	while (length >= blockSize)
+	{
+		__m128i block = _mm_loadu_si128((const __m128i *)(const void *)inBlocks);
+
+		if (flags & BlockTransformation::BT_XorInput)
+			block = _mm_xor_si128(block, _mm_loadu_si128((const __m128i *)(const void *)xorBlocks));
+
+		if (flags & BlockTransformation::BT_InBlockIsCounter)
+			const_cast<byte *>(inBlocks)[15]++;
+
+		func1(block, subkeys, rounds);
+
+		if (xorBlocks && !(flags & BlockTransformation::BT_XorInput))
+			block = _mm_xor_si128(block, _mm_loadu_si128((const __m128i *)(const void *)xorBlocks));
+
+		_mm_storeu_si128((__m128i *)(void *)outBlocks, block);
+
+		inBlocks += inIncrement;
+		outBlocks += outIncrement;
+		xorBlocks += xorIncrement;
+		length -= blockSize;
+	}
+
+	return length;
+}
+#endif
+
+size_t Rijndael::Enc::AdvancedProcessBlocks(const byte *inBlocks, const byte *xorBlocks, byte *outBlocks, size_t length, word32 flags) const
+{
+#if CRYPTOPP_BOOL_AESNI_INTRINSICS_AVAILABLE
+	if (HasAESNI())
+		return AESNI_AdvancedProcessBlocks(AESNI_Enc_Block, AESNI_Enc_4_Blocks, (MAYBE_CONST __m128i *)(const void *)m_key.begin(), m_rounds, inBlocks, xorBlocks, outBlocks, length, flags);
+#endif
+
+#if (CRYPTOPP_BOOL_SSE2_ASM_AVAILABLE || defined(CRYPTOPP_X64_MASM_AVAILABLE)) && !defined(CRYPTOPP_DISABLE_RIJNDAEL_ASM)
+	if (HasSSE2())
+	{
+		if (length < BLOCKSIZE)
+			return length;
+
+		struct Locals
+		{
+			word32 subkeys[4*12], workspace[8];
+			const byte *inBlocks, *inXorBlocks, *outXorBlocks;
+			byte *outBlocks;
+			size_t inIncrement, inXorIncrement, outXorIncrement, outIncrement;
+			size_t regSpill, lengthAndCounterFlag, keysBegin;
+		};
+
+		const byte* zeros = (byte *)(Te+256);
+		byte *space = NULL, *originalSpace = NULL;
+
+		const size_t aliasPageSize = 4096;
+		const size_t aliasBlockSize = 256;
+		const size_t sizeToAllocate = aliasPageSize + aliasBlockSize + sizeof(Locals);
+#if (CRYPTOPP_MSC_VERSION >= 1400)
+		originalSpace = (byte *)_malloca(sizeToAllocate);
+#else
+		originalSpace = (byte *)alloca(sizeToAllocate);
+#endif
+		/* round up to nearest 256 byte boundary */
+		space = originalSpace + 
+			(aliasBlockSize - (size_t)originalSpace % aliasBlockSize) 
+				% aliasBlockSize;
+		while (AliasedWithTable(space, space + sizeof(Locals)))
+		{
+			space += 256;
+			CRYPTOPP_ASSERT(space < (originalSpace + aliasPageSize));
+		}
+
+		size_t increment = BLOCKSIZE;
+		if (flags & BT_ReverseDirection)
+		{
+			CRYPTOPP_ASSERT(length % BLOCKSIZE == 0);
+			inBlocks += length - BLOCKSIZE;
+			xorBlocks += length - BLOCKSIZE;
+			outBlocks += length - BLOCKSIZE;
+			increment = 0-increment;
+		}
+
+		Locals &locals = *(Locals *)(void *)space;
+
+		locals.inBlocks = inBlocks;
+		locals.inXorBlocks = (flags & BT_XorInput) && xorBlocks ? xorBlocks : zeros;
+		locals.outXorBlocks = (flags & BT_XorInput) || !xorBlocks ? zeros : xorBlocks;
+		locals.outBlocks = outBlocks;
+
+		locals.inIncrement = (flags & BT_DontIncrementInOutPointers) ? 0 : increment;
+		locals.inXorIncrement = (flags & BT_XorInput) && xorBlocks ? increment : 0;
+		locals.outXorIncrement = (flags & BT_XorInput) || !xorBlocks ? 0 : increment;
+		locals.outIncrement = (flags & BT_DontIncrementInOutPointers) ? 0 : increment;
+
+		locals.lengthAndCounterFlag = length - (length%16) - bool(flags & BT_InBlockIsCounter);
+		int keysToCopy = m_rounds - (flags & BT_InBlockIsCounter ? 3 : 2);
+		locals.keysBegin = (12-keysToCopy)*16;
+
+		Rijndael_Enc_AdvancedProcessBlocks(&locals, m_key);
+
+#if (CRYPTOPP_MSC_VERSION >= 1400)
+		_freea(originalSpace);
+#endif
+
+		return length % BLOCKSIZE;
+	}
+#endif
+
+	return BlockTransformation::AdvancedProcessBlocks(inBlocks, xorBlocks, outBlocks, length, flags);
+}
+
+#endif
+
+#if CRYPTOPP_BOOL_AESNI_INTRINSICS_AVAILABLE
+
+size_t Rijndael::Dec::AdvancedProcessBlocks(const byte *inBlocks, const byte *xorBlocks, byte *outBlocks, size_t length, word32 flags) const
+{
+	if (HasAESNI())
+		return AESNI_AdvancedProcessBlocks(AESNI_Dec_Block, AESNI_Dec_4_Blocks, (MAYBE_CONST __m128i *)(const void *)m_key.begin(), m_rounds, inBlocks, xorBlocks, outBlocks, length, flags);
+
+	return BlockTransformation::AdvancedProcessBlocks(inBlocks, xorBlocks, outBlocks, length, flags);
+}
+
+#endif	// #if CRYPTOPP_BOOL_AESNI_INTRINSICS_AVAILABLE
+
+NAMESPACE_END
+
+#endif
+#endif